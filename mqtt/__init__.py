#!/usr/bin/env python3
# vim: set encoding=utf-8 tabstop=4 softtabstop=4 shiftwidth=4 expandtab
#########################################################################
#  Copyright 2017-2018  Martin Sinn                         m.sinn@gmx.de
#########################################################################
#  This file is part of SmartHomeNG.   
#
#  The mqtt-plugin implements a MQTT client. 
#
#  MQTT is a machine-to-machine (M2M)/"Internet of Things" connectivity 
#  protocol. It was designed as an extremely lightweight publish/subscribe 
#  messaging transport.
#  
#
#  SmartHomeNG is free software: you can redistribute it and/or modify
#  it under the terms of the GNU General Public License as published by
#  the Free Software Foundation, either version 3 of the License, or
#  (at your option) any later version.
#
#  SmartHomeNG is distributed in the hope that it will be useful,
#  but WITHOUT ANY WARRANTY; without even the implied warranty of
#  MERCHANTABILITY or FITNESS FOR A PARTICULAR PURPOSE.  See the
#  GNU General Public License for more details.
#
#  You should have received a copy of the GNU General Public License
#  along with SmartHomeNG. If not, see <http://www.gnu.org/licenses/>.
#
#########################################################################

# todo
# - checken warum logging der stop Methode nur erfolgt, wenn nicht letztes Plugin
# - password als hash speichern / auswerten
# - Logiken testen
# - Broker disconnect erkennen

import logging

import json
import os
import socket    # for gethostbyname

import paho.mqtt.client as mqtt

from lib.model.smartplugin import *

from lib.utils import Utils
from lib.item import Items

import threading
connect_lock = threading.Lock()


class Mqtt(SmartPlugin):
    """
    Main class of the Mqtt-Plugin. Does all plugin specific stuff and provides
    the update functions for the items
    """
    
    ALLOW_MULTIINSTANCE = True
    
<<<<<<< HEAD
    PLUGIN_VERSION = "1.4.4"
=======
    PLUGIN_VERSION = "1.4.6"
>>>>>>> 4abccaff

    __plugif_CallbackTopics = {}         # for plugin interface
    __plugif_Sub = None
        
    _broker_version = '?'
    _broker = {}
    
    
    def __init__(self, sh, *args, **kwargs):

        """
        Initalizes the plugin. The parameters described for this method are pulled from the entry in plugin.yaml.

        :param sh:  **Deprecated**: The instance of the smarthome object. For SmartHomeNG versions **beyond** 1.3: **Don't use it**!
        :param *args: **Deprecated**: Old way of passing parameter values. For SmartHomeNG versions **beyond** 1.3: **Don't use it**!
        :param **kwargs:**Deprecated**: Old way of passing parameter values. For SmartHomeNG versions **beyond** 1.3: **Don't use it**!

        The parameters *args and **kwargs are the old way of passing parameters. They are deprecated. They are imlemented
        to support older plugins. Plugins for SmartHomeNG v1.4 and beyond should use the new way of getting parameter values:
        use the SmartPlugin method get_parameter_value(parameter_name) instead. Anywhere within the Plugin you can get
        the configured (and checked) value for a parameter by calling self.get_parameter_value(parameter_name). It
        returns the value in the datatype that is defined in the metadata.

        :param sh:                 The instance of the smarthome object, save it for later references
        :param host:               ip address or hostname of the MQTT broker
        :param port:               port number of the MQTT broker (should not be specified under normal conditions
        :param qos:                Default Quality-of-Service, can be overwritten in item definition
        :param last_will_topic:    topic for MQTT last-will message to be sent by broker if shng terminates
        :param last_will_payload:  payload for MQTT last-will message to be sent by broker if shng terminates
        :param birth_topic:        topic for birth message to be sent when shng starts
        :param birth_payload:      payload for birth message to be sent when shng starts
        :param publish_items:      .
        :param items_topic_prefix: .
        :param user:               username to log into broker
        :param password:           password to log into broker
        :param broker_monitoring:  enable/disable monitoring broker data
        :param tls:                .
        :param ca_certs:           .
        :param acl:                Default Access-Control, can be overwritten in item definition
        """

        self.logger = logging.getLogger(__name__)

        # get the parameters for the plugin (as defined in metadata plugin.yaml):
        #   self.param1 = self.get_parameter_value('param1')

        # Initialization code goes here
        self.broker_hostname = self.get_parameter_value('host')
        self.broker_port = self.get_parameter_value('port')
        try:
            self.broker_ip = socket.gethostbyname( self.broker_hostname )
        except Exception as e:
            self.logger.error(self.get_loginstance()+"Error resolving '%s': %s" % (self.broker_hostname, e))
            self._init_complete = False
            return
        if self.broker_ip == self.broker_hostname:
            self.broker_hostname = ''

        self.broker_monitoring = self.get_parameter_value('broker_monitoring')
        self.qos = self.get_parameter_value('qos')
        self.acl = self.get_parameter_value('acl').lower()

        self.last_will_topic = self.get_parameter_value('last_will_topic')
        self.last_will_payload = self.get_parameter_value('last_will_payload')
        self.birth_topic = self.get_parameter_value('birth_topic')
        self.birth_payload = self.get_parameter_value('birth_payload')
        if (self.last_will_topic != '') and (self.last_will_topic [-1] == '/'):
            self.last_will_topic = self.last_will_topic[:-1]
        if self.birth_topic == '':
            self.birth_topic = self.last_will_topic
        else:
            if self.birth_topic [-1] == '/':
                self.birth_topic = self.birth_topic[:-1]

        self.publish_items = self.get_parameter_value('publish_items')
        self.items_topic_prefix = self.get_parameter_value('items_topic_prefix')
        if self.items_topic_prefix [-1] != '/':
            self.items_topic_prefix = self.items_topic_prefix + '/'

        self.username = self.get_parameter_value('user')
        self.password = self.get_parameter_value('password')
        if self.password == '':
            self.password = None

        # tls ...
        # ca_certs ...




        self.topics = {}                # subscribed topics
        self.logictopics = {}           # subscribed topics for triggering logics
        self.logicpayloadtypes = {}     # payload types for subscribed topics for triggering logics
        self.inittopics = {}            # topics for items publishing initial value ('mqtt_topic_init')

        # needed because self.set_attr_value() can only set but not add attributes
        self.at_instance_name = self.get_instance_name()
        if self.at_instance_name != '':
            self.at_instance_name = '@'+self.at_instance_name

        self._connected = False
        self._connect_result = ''
        
        # tls ...
        # ca_certs ...

        self.ConnectToBroker()
        self.init_webinterface()
        

    def run(self):
        """
        Run method for the plugin
        """        
        self.alive = True
        if (self.birth_topic != '') and (self.birth_payload != ''):
            self._client.publish(self.birth_topic, self.birth_payload, self.qos, retain=True)
        self._client.loop_start()
        # set the name of the paho thread for this plugin instance
        try:
            self._client._thread.name = "paho_" + self.get_fullname()
        except:
            self.logger.warning(self.get_loginstance()+"Unable to set name for paho thread")


    def stop(self):
        """
        Stop method for the plugin
        """
        self._client.loop_stop()
        self.DisconnectFromBroker()
        self.alive = False


    def parse_item(self, item):
        """
        Default plugin parse_item method. Is called when the plugin is initialized.
        The plugin can, corresponding to its attribute keywords, decide what to do with
        the item in future, like adding it to an internal array for future reference

        :param item:  The item to process
        :return:      If the plugin needs to be informed of an items change you should return a call back function
                      like the function update_item down below. An example when this is needed is the knx plugin
                      where parse_item returns the update_item function when the attribute knx_send is found.
                      This means that when the items value is about to be updated, the call back function is called
                      with the item, caller, source and dest as arguments and in case of the knx plugin the value
                      can be sent to the knx with a knx write function within the knx plugin.

        """
        # first checking for mqtt-topic attributes 'mqtt_topic', 'mqtt_topic_in' and 'mqtt_topic_out'
        if self.has_iattr(item.conf, 'mqtt_topic'):
            item.conf['mqtt_topic_in'+self.at_instance_name] = self.get_iattr_value(item.conf, 'mqtt_topic')
            item.conf['mqtt_topic_out'+self.at_instance_name] = self.get_iattr_value(item.conf, 'mqtt_topic')

        if self.has_iattr(item.conf, 'mqtt_topic_init'):
            item.conf['mqtt_topic_out'+self.at_instance_name] = self.get_iattr_value(item.conf, 'mqtt_topic_init') 
        
        # check other mqtt attributes, if a topic attribute has been specified
        if self.has_iattr(item.conf, 'mqtt_topic_in') or self.has_iattr(item.conf, 'mqtt_topic_out'):
            self.logger.debug(self.get_loginstance()+"parsing item: {0}".format(item.id()))
        
            # checking attribute 'mqtt_qos'
            if self.has_iattr(item.conf, 'mqtt_qos'):
                self.logger.debug(self.get_loginstance()+"Setting QoS '{}' for item '{}'".format( str(self.get_iattr_value(item.conf, 'mqtt_qos')), str(item) ))
                qos = -1
                if Utils.is_int(self.get_iattr_value(item.conf, 'mqtt_qos')):
                    qos = int(self.get_iattr_value(item.conf, 'mqtt_qos'))
                if not (qos in [0, 1, 2]):
                    self.logger.warning(self.get_loginstance()+"Item '{}' invalid value specified for mqtt_qos, using plugin's default".format(item.id()))
                    qos = self.qos
                self.set_attr_value(item.conf, 'mqtt_qos', str(qos))
            	
            # checking attribute 'mqtt_retain'
            if Utils.to_bool(self.get_iattr_value(item.conf, 'mqtt_retain'), default=False):
                self.set_attr_value(item.conf, 'mqtt_retain', 'True')
            else:
                self.set_attr_value(item.conf, 'mqtt_retain', 'False')
            
            self.logger.debug(self.get_loginstance()+"(parsing result): item.conf '{}'".format( str(item.conf) ))
                   
        # subscribe to configured topics
        if self.has_iattr(item.conf, 'mqtt_topic_in'):
            if self._connected or True:
                topic = self.get_iattr_value(item.conf, 'mqtt_topic_in')
                self.topics[topic] = item
                # the real subscription is made by the callback function self.on_connect()

        if self.has_iattr(item.conf, 'mqtt_topic_out'):
            # initialize topics if configured
            topic = self.get_iattr_value(item.conf, 'mqtt_topic_out')
            if self.has_iattr(item.conf, 'mqtt_topic_init'):
                self.inittopics[self.get_iattr_value(item.conf, 'mqtt_topic_init')] = item
#                self.logger.info(self.get_loginstance()+"Publishing and initialising topic '{}' for item '{}'".format( topic, item.id() ))
            else:
                self.logger.info(self.get_loginstance()+"Publishing topic '{}' (when needed) for item '{}'".format( topic, item.id() ))

            return self.update_item


    def parse_logic(self, logic):
        """
        Default plugin parse_logic method

        :param logic:  The logic to process
        """
        if 'mqtt_watch_topic'+self.at_instance_name in logic.conf:
            if self._connected:
                topic = logic.conf['mqtt_watch_topic'+self.at_instance_name]
                self.logictopics[topic] = logic
                if 'mqtt_payload_type'+self.at_instance_name in logic.conf:
                    if (logic.conf['mqtt_payload_type'+self.at_instance_name]).lower() in ['str', 'num', 'bool', 'list', 'dict', 'scene']:
                        self.logicpayloadtypes[topic] = (logic.conf['mqtt_payload_type'+self.at_instance_name]).lower()
                    else:
                        self.logger.warning(self.get_loginstance()+"Invalid payload-datatype specified for logic '{}', ignored".format( str(logic) ))
                    # the real subscription is made by the callback function self.on_connect()


    def update_item(self, item, caller=None, source=None, dest=None):
        """
        Write items values
        
        This function is called by the core when a value changed, 
        so the plugin can update it's peripherals

        :param item:   item to be updated towards the plugin
        :param caller: if given it represents the callers name
        :param source: if given it represents the source
        :param dest:   if given it represents the dest
        """
        if caller != 'Mqtt':
            if (self._connected) and (self.has_iattr(item.conf, 'mqtt_topic_out')):
                topic = self.get_iattr_value(item.conf, 'mqtt_topic_out')
                retain = self.get_iattr_value(item.conf, 'mqtt_retain')
                if retain == None:
                    retain = 'False'
                self.logger.info(self.get_loginstance()+"Item '{}': Publishing topic '{}', payload '{}', QoS '{}', retain '{}'".format( item.id(), topic, str(item()), str(self.get_qos_forTopic(item)), retain ))
                self._client.publish(topic=topic, payload=str(item()), qos=self.get_qos_forTopic(item), retain=(retain=='True'))


    def init_webinterface(self):
        """"
        Initialize the web interface for this plugin

        This method is only needed if the plugin is implementing a web interface
        """
        try:
            self.mod_http = Modules.get_instance().get_module('http')   # try/except to handle running in a core version that does not support modules
        except:
             self.mod_http = None
        if self.mod_http == None:
            self.logger.error("Plugin '{}': Not initializing the web interface".format(self.get_shortname()))
            return False
        
        import sys
        if not "SmartPluginWebIf" in list(sys.modules['lib.model.smartplugin'].__dict__):
            self.logger.warning("Plugin '{}': Web interface needs SmartHomeNG v1.5 and up. Not initializing the web interface".format(self.get_shortname()))
            return False

         # set application configuration for cherrypy
        webif_dir = self.path_join(self.get_plugin_dir(), 'webif')
        config = {
            '/': {
                'tools.staticdir.root': webif_dir,
            },
            '/static': {
                'tools.staticdir.on': True,
                'tools.staticdir.dir': 'static'
            }
        }
        
        # Register the web interface as a cherrypy app
        self.mod_http.register_webif(WebInterface(webif_dir, self), 
                                     self.get_shortname(), 
                                     config, 
                                     self.get_classname(), self.get_instance_name(),
                                     description='')
                                   
        return True


    def cast_mqtt(self, datatype, raw_data):
        """
        Cast input data to SmartHomeNG datatypes

        :param datatype:  datatype to which the data should be casted to
        :param raw_data:  data as received from the mqtt broker
        :return:          data casted to the datatype of the item it should be written to
        """
        str_data = raw_data.decode('utf-8')
        if datatype == 'str':
            data = str_data
        elif datatype == 'num':
            data = str_data
        elif datatype == 'bool':
            data = Utils.to_bool(str_data, default=False)
        elif datatype == 'list':
            if (len(str_data) > 0) and (str_data[0] == '['):
                data = json.loads(str_data)
            else:
                data = json.loads('['+str_data+']')
        elif datatype == 'dict':
            data = json.loads(str_data)
        elif datatype == 'scene':
            data = '0'
            if Utils.is_int(str_data):
                if (int(str_data) >= 0) and (int(str_data) < 0):
                    data = str_data        
        elif datatype == 'foo':
            data = raw_data
        else:
            self.logger.warning(self.get_loginstance()+"item '{}' - Casting to '{}' is not implemented".format(str(item._path), str(datatype)))
            data = raw_data
        return data


    def get_qos_forTopic(self, item):
        """
        Return the configured QoS for a topic/item as an integer

        :param item:      item to get the QoS for
        :return:          Quality of Service (0..2)
        """
        qos = self.get_iattr_value(item.conf, 'mqtt_qos')
        if qos == None:
            qos = self.qos
        return int(qos)


    def on_mqtt_log(self, client, userdata, level, buf):
        # self.logger.info("on_log: {}".format(buf))
        return


    def ConnectToBroker(self):
        """
        Establish connection to MQTT broker
        """
        clientname = os.uname()[1]
        if self.get_instance_name() != '':
            clientname = clientname + '.' + self.get_instance_name()
        self.logger.info(self.get_loginstance()+"Connecting to broker '{}:{}'. Starting mqtt client '{}'".format(self.broker_ip, self.broker_port, clientname))
        self._client = mqtt.Client(client_id=clientname)


        # set testament, if configured
        if (self.last_will_topic != '') and (self.last_will_payload != ''):
            retain = False
            if (self.birth_topic != '') and (self.birth_payload != ''):
                retain = True
            self._client.will_set(self.last_will_topic, self.last_will_payload, self.qos, retain=retain)
            
        if self.username != '':
            self._client.username_pw_set(self.username, self.password)
        self._client.on_connect = self.on_connect
        self._client.on_log = self.on_mqtt_log
        self._client.on_message = self.on_mqtt_message
        try:
            self._client.connect(self.broker_ip, self.broker_port, 60)
        except Exception as e:
            self.logger.error(self.get_loginstance()+'Connection error:', e)




    def on_connect(self, client, userdata, flags, rc):
        """
        Callback function called on connect
        """

        self._connect_result = mqtt.connack_string(rc)

        if rc == 0:
            self.logger.info(self.get_loginstance()+"Connection returned result '{}' (userdata={}) ".format( mqtt.connack_string(rc), userdata ))
            self._connected = True

            self._client.subscribe('$SYS/broker/version', qos=0)
            self._client.subscribe('$SYS/broker/clients/active', qos=0)
            self._client.subscribe('$SYS/broker/subscriptions/count', qos=0)
            self._client.subscribe('$SYS/broker/messages/stored', qos=0)

            if self.broker_monitoring:
                self._client.subscribe('$SYS/broker/uptime', qos=0)
                self._client.subscribe('$SYS/broker/retained messages/count', qos=0)
                self._client.subscribe('$SYS/broker/load/messages/received/1min', qos=0)
                self._client.subscribe('$SYS/broker/load/messages/received/5min', qos=0)
                self._client.subscribe('$SYS/broker/load/messages/received/15min', qos=0)
                self._client.subscribe('$SYS/broker/load/messages/sent/1min', qos=0)
                self._client.subscribe('$SYS/broker/load/messages/sent/5min', qos=0)
                self._client.subscribe('$SYS/broker/load/messages/sent/15min', qos=0)

            # subscribe to topics to listen for items
            for topic in self.topics:
                item = self.topics[topic]
                self._client.subscribe(topic, qos=self.get_qos_forTopic(item) )
                self.logger.info(self.get_loginstance()+"Listening on topic '{}' for item '{}'".format( topic, item.id() ))

            # subscribe to topics to listen for triggering logics
            for topic in self.logictopics:
                logic = self.logictopics[topic]
                self._client.subscribe(topic, qos=self.qos)
                self.logger.info(self.get_loginstance()+"Listening on topic '{}' for logic '{}'".format( topic, str(logic) ))

            for topic in self.inittopics:
                item = self.inittopics[topic]
                self.logger.info(self.get_loginstance()+"Publishing and initialising topic '{}' for item '{}'".format( topic, item.id() ))
                self.update_item(item)
            self.logger.info("self.topics = {}".format(self.topics))

            return

        self.logger.warning(self.get_loginstance()+"Connection returned result '{}': {} (client={}, userdata={}, self._client={})".format( str(rc), mqtt.connack_string(rc), client, userdata, self._client ))
        if rc == 5:
            self.DisconnectFromBroker()


    def on_disconnect(client, userdata, rc):
        """
        Callback function called on disconnect
        """
        self.logger.info(self.get_loginstance() + "Disconnection returned result '{}' ".format(rc))
        return


    def DisconnectFromBroker(self):
        """
        Stop all communication with MQTT broker
        """
        self._client.unsubscribe('$SYS/broker/version')
        self._client.unsubscribe('$SYS/broker/clients/active')
        self._client.unsubscribe('$SYS/broker/subscriptions/count')
        self._client.unsubscribe('$SYS/broker/messages/stored')

        if self.broker_monitoring:
            self._client.unsubscribe('$SYS/broker/uptime')
            self._client.unsubscribe('$SYS/broker/retained messages/count')
            self._client.unsubscribe('$SYS/broker/load/messages/received/1min')
            self._client.unsubscribe('$SYS/broker/load/messages/received/5min')
            self._client.unsubscribe('$SYS/broker/load/messages/received/15min')
            self._client.unsubscribe('$SYS/broker/load/messages/sent/1min')
            self._client.unsubscribe('$SYS/broker/load/messages/sent/5min')
            self._client.unsubscribe('$SYS/broker/load/messages/sent/15min')

        for topic in self.topics:
            item = self.topics[topic]
            self.logger.debug(self.get_loginstance()+"Unsubscribing topic '{}' for item '{}'".format( str(topic), str(item.id()) ))
            self._client.unsubscribe(topic)

        for topic in self.logictopics:
            logic = self.logictopics[topic]
            self.logger.debug(self.get_loginstance()+"Unsubscribing topic '{}' for logic '{}'".format( str(topic), str(logic.id()) ))
            self._client.unsubscribe(topic)

        if (self.last_will_topic != '') and (self.last_will_payload != ''):
            if (self.birth_topic != '') and (self.birth_payload != ''):
                self._client.publish(self.last_will_topic, self.last_will_payload+' (shutdown)', self.qos, retain=True)
                
        self.logger.info(self.get_loginstance()+"Stopping mqtt client '{}'. Disconnecting from broker.".format(self._client._client_id.decode('utf-8')))
        self._client.loop_stop()
        self._connected = False
        self._client.disconnect()


    def seconds_to_displaysting(self, sec):
        """
        Convert number of seconds to time display sting
        """
        min = sec // 60
        sec = sec - min * 60
        std = min // 60
        min = min - std * 60
        days = std // 24
        std = std - days * 24

        result = ''
        if days == 1:
            result += str(days) + ' ' + self.translate('Tag') + ', '
        elif days > 0:
            result += str(days) + ' ' + self.translate('Tage') + ', '
        if std == 1:
            result += str(std) + ' ' + self.translate('Stunde') + ', '
        elif std > 0:
            result += str(std) + ' ' + self.translate('Stunden') + ', '
        if min == 1:
            result += str(min) + ' ' + self.translate('Minute') + ', '
        elif min > 0:
            result += str(min) + ' ' + self.translate('Minuten') + ', '
        if sec == 1:
            result += str(sec) + ' ' + self.translate('Sekunde')
        elif sec > 0:
            result += str(sec) + ' ' + self.translate('Sekunden')
        return result


    def broker_uptime(self):
        """
        Return formatted uptime of broker
        """
        try:
            return self.seconds_to_displaysting(int(self._broker['uptime']))
        except:
            return '-'


    def on_mqtt_message(self, client, userdata, message):
        """
        Callback function to handle received messages for items and logics

        :param client:    the client instance for this callback
        :param userdata:  the private user data as set in Client() or userdata_set()
        :param message:   an instance of MQTTMessage. 
                          This is a class with members topic, payload, qos, retain.
        """
        item = self.topics.get(message.topic, None)
        if item != None:
            payload = self.cast_mqtt(item.type(), message.payload)
            self.logger.info(self.get_loginstance()+"Received topic '{}', payload '{}' (type {}), QoS '{}', retain '{}' for item '{}'".format( message.topic, str(payload), item.type(), str(message.qos), str(message.retain), str(item.id()) ))
            item(payload, 'MQTT')
        logic = self.logictopics.get(message.topic, None)
        if logic != None:
            datatype = self.logicpayloadtypes.get(message.topic, 'foo')
            payload = self.cast_mqtt(datatype, message.payload)
            self.logger.info(self.get_loginstance()+"Received topic '{}', payload '{} (type {})', QoS '{}', retain '{}' for logic '{}'".format( message.topic, str(payload), datatype, str(message.qos), str(message.retain), str(logic) ))
            logic.trigger('MQTT'+self.at_instance_name, message.topic, payload )

        if (item == None) and (logic == None):
            if message.topic == '$SYS/broker/clients/active':
                self._broker['active_clients'] = message.payload.decode('utf-8')
            elif message.topic == '$SYS/broker/subscriptions/count':
                self._broker['subscriptions'] = message.payload.decode('utf-8')
            elif message.topic == '$SYS/broker/messages/stored':
                self._broker['stored_messages'] = message.payload.decode('utf-8')
            elif message.topic == '$SYS/broker/retained messages/count':
                self._broker['retained_messages'] = message.payload.decode('utf-8')
            elif message.topic == '$SYS/broker/uptime':
                self._broker['uptime'] = message.payload.decode('utf-8').split(' ')[0]
            elif message.topic == '$SYS/broker/load/messages/received/1min':
                self._broker['msg_rcv_1min'] = message.payload.decode('utf-8')
            elif message.topic == '$SYS/broker/load/messages/received/5min':
                self._broker['msg_rcv_5min'] = message.payload.decode('utf-8')
            elif message.topic == '$SYS/broker/load/messages/received/15min':
                self._broker['msg_rcv_15min'] = message.payload.decode('utf-8')
            elif message.topic == '$SYS/broker/load/messages/sent/1min':
                self._broker['msg_snt_1min'] = message.payload.decode('utf-8')
            elif message.topic == '$SYS/broker/load/messages/sent/5min':
                self._broker['msg_snt_5min'] = message.payload.decode('utf-8')
            elif message.topic == '$SYS/broker/load/messages/sent/15min':
                self._broker['msg_snt_15min'] = message.payload.decode('utf-8')
            elif message.topic == '$SYS/broker/version':
                self.log_brokerinfo(message.payload)
                self._broker['version'] = message.payload.decode('utf-8')
                # self._client.unsubscribe('$SYS/broker/version')
            else:
                self.logger.error(self.get_loginstance()+"Received topic '{}', payload '{}', QoS '{}, retain '{}'' WITHOUT matching item/logic".format( message.topic, message.payload, str(message.qos), str(message.retain) ))


    def log_brokerinfo(self, payload):
        """
        Log info about broker connection
        """
        payload = self.cast_mqtt('str', payload)
        if self.broker_hostname == '':
            address = str(self.broker_ip)+':'+str(self.broker_port)
        else:
            address = self.broker_hostname + ' (' + str(self.broker_ip)+':'+str(self.broker_port) + ')'
        sn = self.get_shortname()
#        self.mqttlogger.warning("-{}: Connected to broker '{}' at address {}".format( sn, str(payload), address ))
        self.logger.info(self.get_loginstance()+"Connected to broker '{}' at address {}".format( str(payload), address ))


    # ---------------------------------------------------------------------------------
    # Following functions build the interface for other plugins which want to use MQTT
    #

    def publish_topic(self, plug, topic, payload, qos=None, retain=False):
        """
        function to publish a topic
        
        this function is to be called from other plugins, which are utilizing
        the mqtt plugin
        
        :param topic:      topic to publish to
        :param payload:    payload to publish
        :param qos:        quality of service (optional) otherwise the default of the mqtt plugin will be used
        :param retain:     retain flag (optional)
        """
        if not self._connected:
            return
        if qos == None:
            qos = self.qos
        self.logger.warning(self.get_loginstance()+"(interface: Plugin '{}' is publishing topic '{}'".format( str(plug), str(topic) ))
        self._client.publish(topic=topic, payload=payload, qos=qos, retain=retain)


    def subscription_callback(self, plug, sub, callback=None):
        """
        function set a callback function
        
        this function is to be called from other plugins, which are utilizing
        the mqtt plugin
        
        :param plug:       identifier of plgin/logic using the MQTT plugin
        :param sub:        topic(s) which should call the callback function
                           example: 'device/eno-gw1/#'
        :param callback:   quality of service (optional) otherwise the default of the mqtt plugin will be used
        """
        if self.__plugif_Sub == None:
            if sub[-2:] != '/#':
                if sub[-1] == '/':
                    sub = sub[:-1]
                self.__plugif_Sub = sub + '/#'
            else:
                self.__plugif_Sub = sub
        
            self.logger.warning(self.get_loginstance()+"(interface): Plugin '{}' is registering a callback function for subscription of topics '{}'".format( str(plug), str(self.__plugif_Sub) ))
            self._client.message_callback_add(self.__plugif_Sub, callback)
        else:
            if sub == '':
                self.logger.warning(self.get_loginstance()+"(interface): Plugin '{}' is clearing the callback function for subscription of topics '{}'".format( str(plug), str(self.__plugif_Sub) ))
                self._client.message_callback_remove(self.__plugif_Sub)
                self.__plugif_Sub = None
            else:
                self.logger.error(self.get_loginstance()+"(interface): Plugin '{}' is trying to register a second callback function (for subscription of topics '{}')".format( str(plug), str(self.__plugif_Sub) ))


    def subscribe_topic(self, plug, topic, qos=None):
        """
        function to subscribe to a topic
         
        this function is to be called from other plugins, which are utilizing
        the mqtt plugin
         
        :param topic:      topic to subscribe to
        :param qos:        quality of service (optional) otherwise the default of the mqtt plugin will be used
        """
        if qos == None:
            qos = self.qos
        self._client.subscribe(topic, qos=qos)
        self.logger.info(self.get_loginstance()+"(interface): Plugin '{}' is subscribing to topic '{}'".format( str(plug), str(topic) ))


# ------------------------------------------
#    Webinterface of the plugin
# ------------------------------------------

import cherrypy
from jinja2 import Environment, FileSystemLoader

class WebInterface(SmartPluginWebIf):


    def __init__(self, webif_dir, plugin):
        """
        Initialization of instance of class WebInterface
        
        :param webif_dir: directory where the webinterface of the plugin resides
        :param plugin: instance of the plugin
        :type webif_dir: str
        :type plugin: object
        """
        self.logger = logging.getLogger(__name__)
        self.webif_dir = webif_dir
        self.plugin = plugin
        
        self.tplenv = self.init_template_environment()
        
        self.items = Items.get_instance()



    @cherrypy.expose
    def index(self, reload=None):
        """
        Build index.html for cherrypy
        
        Render the template and return the html file to be delivered to the browser
            
        :return: contents of the template after beeing rendered 
        """
        tmpl = self.tplenv.get_template('index.html')
        # add values to be passed to the Jinja2 template eg: tmpl.render(p=self.plugin, interface=interface, ...)
        return tmpl.render(p=self.plugin, connection_result=self.plugin._connect_result,
                           items=sorted(self.items.return_items(), key=lambda k: str.lower(k['_path']))
                          )
<|MERGE_RESOLUTION|>--- conflicted
+++ resolved
@@ -58,11 +58,7 @@
     
     ALLOW_MULTIINSTANCE = True
     
-<<<<<<< HEAD
-    PLUGIN_VERSION = "1.4.4"
-=======
     PLUGIN_VERSION = "1.4.6"
->>>>>>> 4abccaff
 
     __plugif_CallbackTopics = {}         # for plugin interface
     __plugif_Sub = None
