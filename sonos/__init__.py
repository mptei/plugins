#!/usr/bin/env python3
# vim: set encoding=utf-8 tabstop=4 softtabstop=4 shiftwidth=4 expandtab
#########################################################################
#  Copyright 2016 pfischi                                               #
#########################################################################
#  This file is part of SmartHomeNG.   
#
#  Sonos plugin to run with SmartHomeNG version 1.3
#  upwards.
#
#  SmartHomeNG is free software: you can redistribute it and/or modify
#  it under the terms of the GNU General Public License as published by
#  the Free Software Foundation, either version 3
#  of the License, or
#  (at your option) any later version.
#
#  SmartHomeNG is distributed in the hope that it will be useful,
#  but WITHOUT ANY WARRANTY; without even the implied warranty of
#  MERCHANTABILITY or FITNESS FOR A PARTICULAR PURPOSE.  See the
#  GNU General Public License for more details.
#
#  You should have received a copy of the GNU General Public License
#  along with SmartHomeNG. If not, see <http://www.gnu.org/licenses/>.
#
#########################################################################

import os
import logging
import re
import socketserver
import subprocess
import threading
from collections import OrderedDict
from http.server import HTTPServer, BaseHTTPRequestHandler
from queue import Empty
import sys
from urllib.parse import unquote
import requests
import xmltodict
from requests.utils import quote
from tinytag import TinyTag
from plugins.sonos.soco.exceptions import SoCoUPnPException
from plugins.sonos.soco.music_services import MusicService
from lib.item import Item
from plugins.sonos.soco import *
from lib.model.smartplugin import SmartPlugin
from plugins.sonos.soco.data_structures import to_didl_string, DidlItem, DidlMusicTrack
from plugins.sonos.soco.events import event_listener
from plugins.sonos.soco.music_services.data_structures import get_class
from plugins.sonos.soco.snapshot import Snapshot
from plugins.sonos.soco.xml import XML
import time

from plugins.sonos.tts import gTTS
from plugins.sonos.utils import file_size, get_tts_local_file_path, get_free_diskspace, get_folder_size

_create_speaker_lock = threading.Lock()  # make speaker object creation thread-safe
sonos_speaker = {}


class WebserviceHttpHandler(BaseHTTPRequestHandler):
    webroot = None

    def __init__(self, request, client_address, server):
        self._logger = logging.getLogger('sonos')  # get a unique logger for the plugin and provide it internally
        super().__init__(request, client_address, server)

    def _get_mime_type_by_filetype(self, file_path):
        try:
            mapping = {
                "audio/aac": "aac",
                "audio/mp4": "mp4",
                "audio/mpeg": "mp3",
                "audio/ogg": "ogg",
                "audio/wav": "wav",
            }

            filename, extension = os.path.splitext(file_path)
            extension = extension.strip('.').lower()

            for mime_type, key in mapping.items():
                if extension == key:
                    return mime_type
            raise Exception("Could not found mime-type for extension '{ext}'.".format(ext=extension))

        except Exception as err:
            self._logger.warning(err)
            return None

    def do_GET(self):
        try:
            if WebserviceHttpHandler.webroot is None:
                self.send_error(404, 'Service Not Enabled')
                return

            file_name = unquote(self.path)
            # prevent path traversal
            file_name = os.path.normpath('/' + file_name).lstrip('/')

            # search file in snippet and tts folder
            file_path = os.path.join(WebserviceHttpHandler.snippet_folder, file_name)
            if not os.path.exists(file_path):
                file_path = os.path.join(WebserviceHttpHandler.webroot, file_name)
                if not os.path.exists(file_path):
                    self.send_error(404, 'File Not Found: %s' % self.path)
                    return

            # get registered mime-type
            mime_type = self._get_mime_type_by_filetype(file_path)

            if mime_type is None:
                self.send_error(406, 'File With Unsupported Media-Type : %s' % self.path)
                return

            client = "{ip}:{port}".format(ip=self.client_address[0], port=self.client_address[1])
            self._logger.debug("Webservice: delivering file '{path}' to client ip {client}.".format(path=file_path,
                                                                                                    client=client))
            file = open(file_path, 'rb').read()
            self.send_response(200)
            self.send_header('Content-Type', mime_type)
            self.send_header('Content-Length', sys.getsizeof(file))
            self.end_headers()
            self.wfile.write(file)
        except Exception as ex:
            self._logger.error("Error delivering file {file}".format(file=file_path))
            self._logger.error(ex)
        finally:
            self.connection.close()


class ThreadedHTTPServer(socketserver.ThreadingMixIn, HTTPServer):
    allow_reuse_address = True

    def shutdown(self):
        self.socket.close()
        HTTPServer.shutdown(self)


class SimpleHttpServer:
    def __init__(self, ip, port, tts_folder, snippet_folder):
        self.server = ThreadedHTTPServer((ip, port), WebserviceHttpHandler)
        self.thread = threading.Thread(target=self.server.serve_forever)
        self.thread.daemon = True
        WebserviceHttpHandler.webroot = tts_folder
        WebserviceHttpHandler.snippet_folder = snippet_folder

    def start(self):
        self.thread.start()

    def waitForThread(self):
        self.thread.join()

    def stop(self):
        self.server.shutdown()
        self.waitForThread()


class SubscriptionHandler(object):
    def __init__(self, endpoint, service):
        self._lock = threading.Lock()
        self._thread = None
        self._service = service
        self._endpoint = endpoint
        self._event = None
        self._signal = None

    def subscribe(self):
        with self._lock:
            self._signal = threading.Event()
            self._event = self._service.subscribe(auto_renew=True)
            if self._event:
                self._thread = threading.Thread(target=self._endpoint, args=(self,))
                self._thread.start()

    def unsubscribe(self):
        with self._lock:
            if self._event:
                # try to unsubscribe first
                self._event.unsubscribe()
                self._signal.set()

    @property
    def signal(self):
        return self._signal

    @property
    def service(self):
        return self._service

    @property
    def event(self):
        return self._event

    @property
    def service(self):
        return self._service

    @property
    def is_subscribed(self):
        if self._event:
            return self._event.is_subscribed
        return False


class Speaker(object):
    def __init__(self, uid, logger):
        self._logger = logger
        self.uid_items = []
        self._uid = ""
        self._soco = None
        self._events = None
        self._zone_group = []
        self.zone_group_members_items = []
        self._members = []
        self.play_items = []
        self._play = False
        self.pause_items = []
        self._pause = False
        self.stop_items = []
        self._stop = False
        self._mute = False
        self.mute_items = []
        self._status_light = False
        self.status_light_items = []
        self._is_coordinator = None
        self.is_coordinator_items = []
        self.coordinator_items = []
        self._coordinator = ""
        self._volume = 0
        self.volume_items = []
        self.bass_items = []
        self._bass = 0
        self.treble_items = []
        self._treble = 0
        self.loudness_items = []
        self._loudness = False
        self.night_mode_items = []
        self._night_mode = False
        self.dialog_mode_items = []
        self._dialog_mode = False
        self.cross_fade_items = []
        self._cross_fade = False
        self.snooze_items = []
        self._snooze = 0
        self._play_mode = ''
        self.play_mode_items = []
        self._player_name = ''
        self.player_name_items = []
        self._household_id = ''
        self.household_id_items = []
        self._track_uri = ''
        self.track_uri_items = []
        self._streamtype = ''
        self.streamtype_items = []
        self._current_track = 0
        self.current_track_items = []
        self._number_of_tracks = 0
        self.number_of_tracks_items = []
        self._current_track_duration = ""
        self.current_track_duration_items = []
        self._current_transport_actions = ""
        self.current_transport_actions_items = []
        self._current_valid_play_modes = ""
        self.current_valid_play_modes_items = []
        self._track_artist = ""
        self.track_artist_items = []
        self._track_title = ""
        self.track_title_items = []
        self._track_album = ""
        self.track_album_items = []
        self._track_album_art = ""
        self.track_album_art_items = []
        self._radio_station = ""
        self.radio_station_items = []
        self._radio_show = ""
        self.radio_show_items = []
        self._stream_content = ""
        self.stream_content_items = []
        self.sonos_playlists_items = []
        self._is_initialized = False
        self.is_initialized_items = []
        self._snippet_queue_lock = threading.Lock()
        self.av_subscription = None
        self.render_subscription = None
        self.system_subscription = None
        self.zone_subscription = None
        self.alarm_subscription = None
        self.device_subscription = None

    @property
    def uid(self):
        return self._uid

    @uid.setter
    def uid(self, value):
        self._uid = value
        for item in self.uid_items:
            item(self.uid, 'Sonos')

    @property
    def soco(self):
        return self._soco

    @soco.setter
    def soco(self, value):
        if self._soco != value:
            self._soco = value
            self._logger.debug("Sonos: {uid}: soco set to {value}".format(uid=self.uid, value=value))
            if self._soco:
                self.render_subscription = \
                    SubscriptionHandler(endpoint=self._rendering_control_event, service=self._soco.renderingControl)
                self.av_subscription = \
                    SubscriptionHandler(endpoint=self._av_transport_event, service=self._soco.avTransport)
                self.system_subscription = \
                    SubscriptionHandler(endpoint=self._system_properties_event, service=self._soco.systemProperties)
                self.zone_subscription = \
                    SubscriptionHandler(endpoint=self._zone_topology_event, service=self._soco.zoneGroupTopology)
                self.alarm_subscription = \
                    SubscriptionHandler(endpoint=self._alarm_event, service=self._soco.alarmClock)
                self.device_subscription = \
                    SubscriptionHandler(endpoint=self._device_properties_event, service=self._soco.deviceProperties)

                # just to have a list for disposing all events
                self._events = [
                    self.av_subscription,
                    self.render_subscription,
                    self.system_subscription,
                    self.zone_subscription,
                    self.alarm_subscription,
                    self.device_subscription
                ]
                self._is_coordinator = self._soco.is_coordinator
                self.uid = self.soco.uid.lower()
                self.household_id = self.soco.household_id

    def dispose(self):
        """
        clean-up all things here
        """
        self._logger.debug("Sonos: {uid}: disposing".format(uid=self.uid))

        if not self._soco:
            return

        for subscription in self._events:
            try:
                subscription.unsubscribe()
            except:
                continue

        self._soco = None

    def subscribe_base_events(self):
        if not self._soco:
            return
        self.zone_subscription.unsubscribe()
        self.zone_subscription.subscribe()

        self.system_subscription.unsubscribe()
        self.system_subscription.subscribe()

        self.device_subscription.unsubscribe()
        self.device_subscription.subscribe()

        self.alarm_subscription.unsubscribe()
        self.alarm_subscription.subscribe()

        self.render_subscription.unsubscribe()
        self.render_subscription.subscribe()

    def refresh_static_properties(self) -> None:
        """
        This function is called by the plugins discover function. This is typically called every 180sec.
        We're using this cycle to update some properties that are not updated by events
        """
        if not self._check_property():
            return

        # do this only for the coordinator, don't tress the network
        if self.is_coordinator:
            if self.snooze > 0:
                self.snooze = self.get_snooze()
        self.status_light = self.get_status_light()
        self.sonos_playlists()

    def check_subscriptions(self) -> None:
        """
        Do some subscription checks. If a subscription ist not active, we're trying to re-subscribe.
        """
        subs_ok = True
        zone_subscribed = False

        # check topology, system, alarm event for all speaker:
        if not self.zone_subscription.is_subscribed:
            subs_ok = False
            self.zone_subscription.unsubscribe()
            self.zone_subscription.subscribe()
            zone_subscribed = True
        if not self.system_subscription.is_subscribed:
            subs_ok = False
            self.system_subscription.unsubscribe()
            self.system_subscription.subscribe()
        if not self.alarm_subscription.is_subscribed:
            subs_ok = False
            self.alarm_subscription.unsubscribe()
            self.alarm_subscription.subscribe()
        if not self.render_subscription.is_subscribed:
            subs_ok = False
            self.render_subscription.unsubscribe()
            self.render_subscription.subscribe()

        if self.is_coordinator:
            if not self.av_subscription.is_subscribed:
                subs_ok = False
                self.av_subscription.unsubscribe()
                self.av_subscription.subscribe()

        # sometimes a discover fails --> coordinator is empty --> resubscribe zone topology event
        if not zone_subscribed:
            if not self.coordinator:
                subs_ok = False
                self.zone_subscription.unsubscribe()
                self.zone_subscription.subscribe()

        if subs_ok:
            self._logger.debug("Sonos: {uid}: Event subscriptions ok".format(uid=self.uid))

    # Event Handler routines ###########################################################################################

    def _rendering_control_event(self, sub_handler: SubscriptionHandler) -> None:
        """
        Rendering Control event handling
        :param sub_handler: SubscriptionHandler for the rendering control event
        """
        try:
            self._logger.debug("Sonos: {uid}: rendering control event handler active".format(uid=self.uid))
            while not sub_handler.signal.wait(1):
                try:
                    event = sub_handler.event.events.get(timeout=0.5)
                    if 'mute' in event.variables:
                        self.mute = int(event.variables['mute']['Master'])
                    if 'volume' in event.variables:
                        volume = int(event.variables['volume']['Master'])
                        self.volume = volume
                    if 'bass' in event.variables:
                        self.bass = int(event.variables['bass'])
                    if 'loudness' in event.variables:
                        self.loudness = int(event.variables['loudness']['Master'])
                    if 'night_mode' in event.variables:
                        self.night_mode = event.variables['night_mode']
                    if 'dialog_mode' in event.variables:
                        self.dialog_mode = event.variables['dialog_mode']
                    sub_handler.event.events.task_done()
                except Empty:
                    pass
        except Exception as ex:
            self._logger.error(ex)

    def _alarm_event(self, sub_handler: SubscriptionHandler) -> None:
        """
        AlarmClock event handling
        :param sub_handler: SubscriptionHandler for the alarm event
        """
        try:
            self._logger.debug("Sonos: {uid}: alarm clock event handler active".format(uid=self.uid))
            while not sub_handler.signal.wait(1):
                try:
                    event = sub_handler.event.events.get(timeout=0.5)
                    sub_handler.event.events.task_done()
                except Empty:
                    pass
        except Exception as ex:
            self._logger.error(ex)

    def _system_properties_event(self, sub_handler: SubscriptionHandler) -> None:
        """
        System properties event handling
        :param sub_handler: SubscriptionHandler for the system properties event
        """
        try:
            self._logger.debug("Sonos: {uid}: system properties event handler active".format(uid=self.uid))
            while not sub_handler.signal.wait(1):
                try:
                    event = sub_handler.event.events.get(timeout=0.5)
                    sub_handler.event.events.task_done()
                except Empty:
                    pass
        except Exception as ex:
            self._logger.error(ex)

    def _device_properties_event(self, sub_handler: SubscriptionHandler) -> None:
        """
        Device properties event handling
        :param sub_handler: SubscriptionHandler for the device properties event
        """
        try:
            self._logger.debug("Sonos: {uid}: device properties event handler active".format(uid=self.uid))
            while not sub_handler.signal.wait(1):
                try:
                    event = sub_handler.event.events.get(timeout=0.5)
                    if 'zone_name' in event.variables:
                        self.player_name = event.variables['zone_name']
                    sub_handler.event.events.task_done()
                except Empty:
                    pass
        except Exception as ex:
            self._logger.error(ex)

    def _zone_topology_event(self, sub_handler: SubscriptionHandler) -> None:
        """
        Zone topology event handling
        :param sub_handler: SubscriptionHandler for the zone topology event
        """
        try:
            self._logger.debug("Sonos: {uid}: topology event handler active".format(uid=self.uid))
            while not sub_handler.signal.wait(1):
                try:
                    event = sub_handler.event.events.get(timeout=0.5)
                    if 'zone_group_state' in event.variables:
                        tree = XML.fromstring(event.variables['zone_group_state'].encode('utf-8'))
                        # find group where our uid is located
                        for group_element in tree.findall('ZoneGroup'):
                            coordinator_uid = group_element.attrib['Coordinator'].lower()
                            zone_group_member = []
                            uid_found = False
                            for member_element in group_element.findall('ZoneGroupMember'):
                                member_uid = member_element.attrib['UUID'].lower()
                                _initialize_speaker(member_uid, self._logger)
                                zone_group_member.append(sonos_speaker[member_uid])
                                if member_uid == self._uid:
                                    uid_found = True
                            if uid_found:
                                # set coordinator
                                self.coordinator = coordinator_uid
                                if coordinator_uid == self._uid:
                                    self.is_coordinator = True
                                else:
                                    self.is_coordinator = False
                                # set member
                                self._zone_group_members = zone_group_member

                                # get some other properties
                                self.status_light = self.get_status_light()
                                self.sonos_playlists()

                    sub_handler.event.events.task_done()
                except Empty:
                    pass
        except Exception as ex:
            self._logger.error(ex)

    def _av_transport_event(self, sub_handler: SubscriptionHandler) -> None:
        """
        AV event handling
        :param sub_handler: SubscriptionHandler for the av transport event
        """
        try:
            self._logger.debug("Sonos: {uid}: av transport event handler active".format(uid=self.uid))
            while not sub_handler.signal.wait(1):
                try:
                    event = sub_handler.event.events.get(timeout=0.5)

                    if 'transport_state' in event.variables:
                        transport_state = event.variables['transport_state']
                        if transport_state:
                            self.handle_transport_state(transport_state)
                    if 'current_crossfade_mode' in event.variables:
                        self.cross_fade = bool(event.variables['current_crossfade_mode'])
                    if 'sleep_timer_generation' in event.variables:
                        if int(event.variables['sleep_timer_generation']) > 0:
                            self.snooze = self.get_snooze()
                        else:
                            self.snooze = 0
                    if 'current_play_mode' in event.variables:
                        self.play_mode = event.variables['current_play_mode']
                    if 'current_track_uri' in event.variables:
                        track_uri = event.variables['current_track_uri']
                        if re.match(r'^x-rincon:RINCON_', track_uri) is not None:
                            # slave call, set uri to the coordinator track uri
                            if self._check_property():
                                self.track_uri = sonos_speaker[self.coordinator].track_uri
                            else:
                                self.track_uri = ''
                        else:
                            self.track_uri = track_uri
                        # empty track is a trigger to reset some other props
                        if not self.track_uri:
                            self.track_artist = ''
                            self.track_album = ''
                            self.track_album_art = ''
                            self.track_title = ''
                            self.radio_show = ''
                            self.radio_station = ''

                    if 'current_track' in event.variables:
                        self.current_track = event.variables['current_track']
                    else:
                        self.current_track = 0
                    if 'number_of_tracks' in event.variables:
                        self.number_of_tracks = event.variables['number_of_tracks']
                    else:
                        self.number_of_tracks = 0
                    if 'current_track_duration' in event.variables:
                        self.current_track_duration = event.variables['current_track_duration']
                    else:
                        self.current_track_duration = ''

                    # don't do an else here: these value won't always be updated
                    if 'current_transport_actions' in event.variables:
                        self.current_transport_actions = event.variables['current_transport_actions']
                    if 'current_valid_play_modes' in event.variables:
                        self.current_valid_play_modes = event.variables['current_valid_play_modes']

                    if 'current_track_meta_data' in event.variables:
                        if event.variables['current_track_meta_data']:
                            # we have some different data structures, handle it
                            if isinstance(event.variables['current_track_meta_data'], DidlMusicTrack):
                                metadata = event.variables['current_track_meta_data'].__dict__
                            elif isinstance(event.variables['current_track_meta_data'], DidlItem):
                                metadata = event.variables['current_track_meta_data'].__dict__
                            else:
                                metadata = event.variables['current_track_meta_data'].metadata
                            if 'creator' in metadata:
                                self.track_artist = metadata['creator']
                            else:
                                self.track_artist = ''
                            if 'title' in metadata:
                                # ignore x-sonos-api-stream: radio played, title seeoms wrong
                                if re.match(r"^x-sonosapi-stream:", metadata['title']) is None:
                                    self.track_title = metadata['title']
                            else:
                                self.track_title = ''
                            if 'album' in metadata:
                                self.track_album = metadata['album']
                            else:
                                self.track_album = ''
                            if 'album_art_uri' in metadata:
                                cover_url = metadata['album_art_uri']
                                if not cover_url.startswith(('http:', 'https:')):
                                    self.track_album_art = 'http://' + self.soco.ip_address + ':1400' + cover_url
                                else:
                                    self.track_album_art = cover_url
                            else:
                                self.track_album_art = ''

                            if 'stream_content' in metadata:
                                stream_content = metadata['stream_content'].title()
                                if not stream_content.lower() in \
                                        ['zpstr_buffering', 'zpstr_connecting', 'x-sonosapi-stream']:
                                    self.stream_content = stream_content
                                else:
                                    self.stream_content = ""
                            else:
                                self.stream_content = ''
                            if 'radio_show' in metadata:
                                radio_show = metadata['radio_show']
                                if radio_show:
                                    radio_show = radio_show.split(',p', 1)
                                    if len(radio_show) > 1:
                                        self.radio_show = radio_show[0]
                                else:
                                    self.radio_show = ''
                            else:
                                self.radio_show = ''

                    if self.streamtype == 'radio':
                        # we need the title from 'enqueued_transport_uri_meta_data'
                        if 'enqueued_transport_uri_meta_data' in event.variables:
                            radio_metadata = event.variables['enqueued_transport_uri_meta_data']
                            if hasattr(radio_metadata, 'title'):
                                if self.streamtype == 'radio':
                                    self.radio_station = str(radio_metadata.title)
                    else:
                        self.radio_station = ''

                    sub_handler.event.events.task_done()
                except Empty:
                    pass
        except Exception as ex:
            self._logger.error(ex)

    def _check_property(self):
        if not self.is_initialized:
            self._logger.warning("Sonos: {uid}: speaker is not initialized.".format(uid=self.uid))
            return False
        if not self.coordinator:
            self._logger.warning("Sonos: {uid}: coordinator is empty".format(uid=self.uid))
            return False
        if self.coordinator not in sonos_speaker:
            self._logger.warning("Sonos: {uid}: coordinator '{coordinator}' is not a valid speaker.".format
                                 (uid=self.uid, coordinator=self.coordinator))
            return False
        return True

    def handle_transport_state(self, transport_state):
        if transport_state.lower() == "stopped":
            self.stop = True
            self.play = False
            self.pause = False
        if transport_state.lower() == "paused_playback":
            self.stop = False
            self.play = False
            self.pause = True
        if transport_state.lower() == "playing":
            self.stop = False
            self.play = True
            self.pause = False

    # Properties #######################################################################################################

    # Internal #########################################################################################################

    @property
    def _zone_group_members(self):
        return self._zone_group

    @_zone_group_members.setter
    def _zone_group_members(self, value):
        if not isinstance(value, list):
            self._logger.warning("Sonos: {uid}: value [{value]] for setter _zone_group_members must be type of list."
                                 .format(uid=self.uid, value=value))
            return
        self._zone_group = value
        # set zone_group_members (string representation)
        members = []
        for member in self._zone_group:
            members.append(member.uid)
        self.zone_group_members = members

    # External #########################################################################################################

    @property
    def is_initialized(self) -> bool:
        """
        Is the speaker fully initialized?
        :rtype: bool
        :return: True, if the speaker is initialized, False otherwise.
        """
        return self._is_initialized

    @is_initialized.setter
    def is_initialized(self, is_initialized: bool) -> None:
        """
        setter for is_initialized.
        :param is_initialized: True, if the speaker is initialized, False otherwise.
        :return: None
        :rtype: None
        """
        if self._is_initialized == is_initialized:
            return
        self._is_initialized = is_initialized
        for item in self.is_initialized_items:
            item(self.is_initialized, 'Sonos')

    @property
    def player_name(self) -> str:
        """
        Returns the play name.
        :rtype: str
        """
        return self._player_name

    @player_name.setter
    def player_name(self, player_name: str) -> None:
        """
        Sets the play name (only internal).
        :param player_name: player name
        :return: None
        """
        if self._player_name == player_name:
            return
        self._player_name = player_name
        for item in self.player_name_items:
            item(self.player_name, 'Sonos')

    @property
    def household_id(self) -> str:
        """
        Returns the household id of the speaker.
        :rtype: str
        """
        return self._household_id

    @household_id.setter
    def household_id(self, household_id: str) -> None:
        """
        Sets the household id (only internal).
        :param household_id: household id
        :return: None
        """
        if self._household_id == household_id:
            return
        self._household_id = household_id
        for item in self.household_id_items:
            item(self.household_id, 'Sonos')

    @property
    def night_mode(self) -> bool:
        """
        Returns the current night_mode setting of the speaker.
        :return: True or False
        """
        return self._night_mode

    @night_mode.setter
    def night_mode(self, night_mode: bool) -> None:
        """
        Setter for night_mode (internal)
        :param night_mode: True or False
        :rtype: None
        :return: None
        """
        if self._night_mode == night_mode:
            return
        self._night_mode = night_mode
        for item in self.night_mode_items:
            item(self.night_mode, 'Sonos')

    def set_night_mode(self, night_mode: bool) -> bool:
        """
        Calls the SoCo functionality night_mode to set this setting to the speaker. This mode is currently not supported
        by all speakers (e.g. supported by Playbar).
        :rtype: bool
        :param night_mode: True or False
        :return: 'True' if success, 'False' otherwise
        """
        try:
            self.soco.night_mode = night_mode
            self.night_mode = night_mode
            return True
        except Exception as ex:
            self._logger.warning("Sonos: {uid}: can't set night mode. Not supported.".format(uid=self.uid))
            return False

    @property
    def dialog_mode(self) -> bool:
        """
        Returns the current dialog_mode setting of the speaker.
        :return: True or False
        """
        return self._dialog_mode

    @dialog_mode.setter
    def dialog_mode(self, dialog_mode: bool) -> None:
        """
        Setter for dialog_mode (internal)
        :param dialog_mode: True or False
        :rtype: None
        :return: None
        """
        if self._dialog_mode == dialog_mode:
            return
        self._dialog_mode = dialog_mode
        for item in self.dialog_mode_items:
            item(self.dialog_mode, 'Sonos')

    def set_dialog_mode(self, dialog_mode: bool) -> bool:
        """
        Calls the SoCo functionality dialog_mode to set this setting to the speaker. This mode is currently not
        supported by all speakers (e.g. supported by Playbar).
        :rtype: bool
        :param dialog_mode: True or False
        :return: 'True' if success, 'False' otherwise
        """
        try:
            self.soco.dialog_mode = dialog_mode
            self.dialog_mode = dialog_mode
            return True
        except Exception as ex:
            self._logger.warning("Sonos: {uid}: can't set dialog mode. Not supported.".format(uid=self.uid))
            return False

    @property
    def loudness(self) -> bool:
        """
        Returns the current loudness setting of the speaker.
        :return: True or False
        """
        return self._loudness

    @loudness.setter
    def loudness(self, loudness: bool) -> None:
        """
        Setter for loudnes (internal)
        :param loudness: True or False
        :rtype: None
        :return: None
        """
        if self._loudness == loudness:
            return
        self._loudness = loudness
        for item in self.loudness_items:
            item(self.loudness, 'Sonos')

    def set_loudness(self, loudness: bool, group_command: bool = False) -> bool:
        """
        Calls the SoCo functionality loudness to set this setting to the speaker.
        :rtype: bool
        :param loudness: True or False
        :param group_command: Should the loudness value set to all speaker of the group? Default: False
        :return: 'True' if success, 'False' otherwise
        """
        try:
            if group_command:
                for member in self.zone_group_members:
                    sonos_speaker[member].soco.loudness = loudness
                    sonos_speaker[member].loudness = loudness
            else:
                self.soco.loudness = loudness
                self.loudness = loudness
            return True
        except Exception as ex:
            self._logger.error(ex)
            return False

    @property
    def treble(self) -> int:
        """
        Returns the current treble setting of the speaker.
        :return: value between -10 and 10 (0 is the default setting)
        """
        return self._treble

    @treble.setter
    def treble(self, treble: int) -> None:
        """
        Setter for treble (internal)
        :param treble: integer between -10 and 10 (0 is the default setting)
        :rtype: None
        :return: None
        """
        if self._treble == treble:
            return
        self._treble = treble
        for item in self.treble_items:
            item(self.treble, 'Sonos')

    def set_treble(self, treble: int, group_command: bool = False) -> bool:
        """
        Calls the SoCo functionality treble to set this setting to the speaker.
        :rtype: bool
        :param treble: Integer between -10 and 10 (0 default).
        :param group_command: Should the treble vale  set to all speaker of the group? Default: False
        :return: 'True' if success, 'False' otherwise
        """
        try:
            # check value
            if treble not in range(-10, 11, 1):
                raise Exception('Sonos: Treble has to be an integer between -10 and 10.')
            if group_command:
                for member in self.zone_group_members:
                    sonos_speaker[member].soco.treble = treble
                    sonos_speaker[member].treble = treble
            else:
                self.soco.treble = treble
                self.treble = treble
            return True
        except Exception as ex:
            self._logger.error(ex)
            return False

    @property
    def bass(self) -> int:
        """
        Returns the actual bass setting of the speaker.
        :return: value between -10 and 10 (0 is the default setting)
        """
        return self._bass

    @bass.setter
    def bass(self, bass: int) -> None:
        """
        Setter for bass (internal)
        :param bass: integer between -10 and 10 (0 is the default setting)
        :rtype: None
        :return: None
        """
        if self._bass == bass:
            return
        self._bass = bass
        for item in self.bass_items:
            item(self.bass, 'Sonos')

    def set_bass(self, bass: int, group_command: bool = False) -> bool:
        """
        Calls the SoCo functionality bass to set this setting to the speaker.
        :rtype: bool
        :param bass: Integer between -10 and 10 (0 default).
        :param group_command: Should the bass set to all speaker of the group? Default: False
        :return: 'True' if success, 'False' otherwise
        """
        try:
            # check value
            if bass not in range(-10, 11, 1):
                raise Exception('Sonos: Bass has to be an integer between -10 and 10.')
            if group_command:
                for member in self.zone_group_members:
                    sonos_speaker[member].soco.bass = bass
                    sonos_speaker[member].bass = bass
            else:
                self.soco.bass = bass
                self.bass = bass
            return True
        except Exception as ex:
            self._logger.error(ex)
            return False

    @property
    def volume(self) -> int:
        """
        Return the current volume level of the speaker
        :rtype: int
        :return: volume
        """
        return self._volume

    @volume.setter
    def volume(self, value: int) -> None:
        """
        volume setter (internal)
        :param value: volume level within range of 0-100
        :rtype: None
        :return: None
        """
        if self._volume == value:
            return
        self._volume = value

        for item in self.volume_items:
            item(self.volume, 'Sonos')

    def _check_max_volume_exceeded(self, volume: int, max_volume: int) -> bool:
        """
        Checks if the volume exceeds a maximum volume value.
        :param volume: volme
        :param max_volume: maximum volume
        :return: 'True' if volume exceeds maximum volume, 'False# otherwise.
        """
        volume = int(volume)
        if max_volume > -1:
            if volume >= max_volume:
                return True
        return False

    def set_volume(self, volume: int, group_command: bool = False, max_volume: int = -1) -> bool:
        """
        Calls the SoCo function for setting the volume level of the speaker.
        :param max_volume: Maximum volume between 0 - 100. If -1, no maximum volume is set.
        :param volume: volume level within range 0-100
        :param group_command: bool values that indicates whether the volume level should be set for all speakers in the
         group or just for the current speaker. Default: False
        :return: 'True' if success, 'False' otherwise
        :rtype: bool
        """
        try:
            # check volume range
            if volume < 0 or volume > 100:
                return
                # don ot raise error here polluting the log file
                # dpt3 handling can trigger negative values
                # raise Exception('Sonos: Volume has to be an integer between 0 and 100.')

            if self._check_max_volume_exceeded(volume, max_volume):
                self._logger.debug("Sonos: Volume to set [{volume}] exceeds max volume [{max_volume}].".format(
                    volume=volume, max_volume=max_volume
                ))
                volume = max_volume

            if group_command:
                for member in self.zone_group_members:
                    sonos_speaker[member].soco.volume = volume
                    sonos_speaker[member].volume = volume
            else:
                self.soco.volume = volume
                self.volume = volume
            return True
        except Exception as ex:
            self._logger.error(ex)
            return False

    def switch_to_tv(self) -> bool:
        """
        Switch the playbar speaker's input to TV. Only supported by Sonos Playbar yet.
        :return: 'True' to switch the playbar speaker's input to TV, otherwise 'False' (error, e.g unsupported model)
        """
        try:
            return self.soco.switch_to_tv()
        except Exception as ex:
            self._logger.warning("Sonos: {uid}: can't switch to TV. Not supported.".format(uid=self.uid))
            return False

    def switch_to_line_in(self) -> bool:
        """
        Switches the audio input to line-in. Only for supported speaker, e.g. Sonos Play5
        :return: 'True' to switch to line-in, otherwise 'False' (error, e.g unsupported model)
        """
        try:
            return self.soco.switch_to_line_in()
        except Exception as ex:
            self._logger.warning("Sonos: {uid}: can't switch to line-in. Not supported.".format(uid=self.uid))
            return False

    @property
    def status_light(self) -> bool:
        """
        Returns the current status-light status.
        :return: 'True' led on, otherwise led off
        """
        return self._status_light

    @status_light.setter
    def status_light(self, value: bool) -> None:
        """
        status_light setter (internal)
        :param value: 'True' or 'False' to indicate the status-light status
        :return: None
        """
        if self._status_light == value:
            return
        self._status_light = value
        for item in self.status_light_items:
            item(self.status_light, 'Sonos')

    def set_status_light(self, value: bool) -> bool:
        """
        Calls the SoCo function to set the status-light on or off
        :param value: 'True' led on, otherwise led off
        :return: True, if successful, otherwise False.
        """
        try:
            self.soco.status_light = value
            return True
        except Exception as ex:
            self._logger.debug(ex)
            return False

    def get_status_light(self) -> bool:
        """
        Calls the SoCo function to get the led of the speaker.
        :rtype: bool
        :return: 'True' for Led on, 'False' for Led off or Exception
        """
        try:
            return self.soco.status_light
        except Exception as ex:
            self._logger.error(ex)
            return False

    @property
    def coordinator(self) -> str:
        """
        Coordinator uuid
        :rtype: str
        :return: uuid of group coordinator
        """
        return self._coordinator

    @coordinator.setter
    def coordinator(self, value: str) -> None:
        """
        coordinator setter (internal)
        :param value: str with uuid of the coordinator
        """
        self._coordinator = value
        for item in self.coordinator_items:
            item(self.coordinator, 'Sonos')

    @property
    def zone_group_members(self) -> list:
        """
        Return a list of all uids in the group (str)
        :return: list with uids of the current group
        """
        return self._members

    @zone_group_members.setter
    def zone_group_members(self, value: list) -> None:
        """
        zone_group_members setter. Here we do some important event handling based on the current zone group.
        :param value: list with uids to set as group members
        """
        if not isinstance(value, list):
            self._logger.warning("Sonos: {uid}: value [{value]] for setter zone_group_members must be type of list."
                                 .format(uid=self.uid, value=value))
            return
        self._members = value

        for item in self.zone_group_members_items:
            item(self.zone_group_members, 'Sonos')

        # if we are the coordinator: un-register av events for slave speakers
        # re-init subscriptions for the master

        if self.is_coordinator:
            for member in self._zone_group_members:
                if member is not self:
                    member.av_subscription.unsubscribe()
                else:
                    member.av_subscription.unsubscribe()
                    member.av_subscription.subscribe()

    @property
    def streamtype(self) -> str:
        """
        Returns the current streamtype. Possible value are: 'music', 'radio', 'tv', 'line-in'. This property always
        returns the group coordinator value regardless on which speaker this function was called.
        :return: streamtype
        """
        return self._streamtype

    @streamtype.setter
    def streamtype(self, streamtype: str) -> None:
        """
        Sets the streamtype. (internal). Possible value are: 'music', 'radio', 'tv', 'line-in'.
        :param streamtype: streamtype
        :return: None
        """
        if self.streamtype == streamtype:
            return
        self._streamtype = streamtype

        for item in self.streamtype_items:
            item(streamtype, 'Sonos')

    @property
    def track_uri(self) -> str:
        """
        Returns the uri of currently played track. This property always returns the group coordinator value regardless
        on which speaker this function was called.
        :return: track uri
        """
        if self.coordinator:
            return self._track_uri
        if not self._check_property():
            return ''
        return sonos_speaker[self.coordinator].track_uri

    @track_uri.setter
    def track_uri(self, track_uri: str) -> None:
        """
        Sets the track uri. (internal). This method can be called by slaves too. We need some extra work here
        :param track_uri: track uri
        :return: None
        """
        if not self._check_property():
            return
        if track_uri == self._track_uri:
            return
        self._track_uri = track_uri

        if re.match(r"^x-sonos-htastream:", self.track_uri) is not None:
            streamtype = 'tv'
        elif re.match(r"^x-rincon-stream:", self.track_uri) is not None:
            streamtype = 'line-in'
        elif re.match(r"^x-rincon-mp3radio:", self.track_uri) is not None:
            streamtype = 'radio'
        else:
            # aac, wma etc possible for audio; everything except x- should be radio
            if re.match(r'^x-', self.track_uri) is not None:
                streamtype = 'music'
            else:
                streamtype = 'radio'
        # coordinator call / update all items
        if self.is_coordinator:
            for member in self.zone_group_members:
                sonos_speaker[member].streamtype = streamtype
                for item in sonos_speaker[member].track_uri_items:
                    item(self.track_uri, 'Sonos')
        # slave call, update just the slave
        else:
            self.streamtype = streamtype
            for item in self.track_uri_items:
                item(self.track_uri, 'Sonos')

    @property
    def play(self) -> bool:
        """
        Returns the current play status. This property always returns the group coordinator value regardless on which
        speaker this function was called.
        :return: play status
        """
        if self.coordinator:
            return self._play
        if not self._check_property():
            return False
        return sonos_speaker[self.coordinator].play

    @play.setter
    def play(self, value: bool) -> None:
        """
        Sets the play status. (internal)
        :param value: play status
        :return: None
        """
        if not self._check_property():
            return
        if sonos_speaker[self.coordinator].play == value:
            return
        if not self.is_coordinator:
            sonos_speaker[self.coordinator].play = value
        self._play = value
        for member in self.zone_group_members:
            for item in sonos_speaker[member].play_items:
                item(value, 'Sonos')

    def set_play(self) -> bool:
        """
        Calls the SoCo play method and starts playing the current track.
        :return: True, if successful, otherwise False.
        """
        if not self._check_property():
            return False
        if not sonos_speaker[self.coordinator].soco.play():
            return False
        sonos_speaker[self.coordinator].play = True
        sonos_speaker[self.coordinator].pause = False
        sonos_speaker[self.coordinator].stop = False
        return True

    @property
    def pause(self):
        """
        Returns the current pause status. This property always returns the group coordinator value regardless on which
        speaker this function was called.
        :return: pause status
        """
        if self.is_coordinator:
            return self._pause
        if not self._check_property():
            return False
        return sonos_speaker[self.coordinator].pause

    @pause.setter
    def pause(self, value: bool) -> None:
        """
        Sets the pause status. (internal)
        :param value: pause status
        :return: None
        """
        if not self._check_property():
            return
        if sonos_speaker[self.coordinator].pause == value:
            return
        if not self.is_coordinator:
            sonos_speaker[self.coordinator].pause = value
        self._pause = value
        for member in self.zone_group_members:
            for item in sonos_speaker[member].pause_items:
                item(value, 'Sonos')

    def set_pause(self) -> bool:
        """
        Calls the SoCo pause method and pauses the current track.
        :return: True, if successful, otherwise False.
        """
        if not self._check_property():
            return False
        if not sonos_speaker[self.coordinator].soco.pause():
            return False
        sonos_speaker[self.coordinator].pause = True
        sonos_speaker[self.coordinator].play = False
        sonos_speaker[self.coordinator].stop = False
        return True

    @property
    def stop(self):
        """
        Returns the current stop status. This property always returns the group coordinator value regardless on which
        speaker this function was called.
        :return: stop status
        """
        if self.is_coordinator:
            return self._stop
        if not self._check_property():
            return False
        return sonos_speaker[self.coordinator].stop

    @stop.setter
    def stop(self, value: bool) -> None:
        """
        Sets the stop status. (internal)
        :param value: stop status
        :return: None
        """
        if not self._check_property():
            return
        if sonos_speaker[self.coordinator].stop == value:
            return
        if not self.is_coordinator:
            sonos_speaker[self.coordinator].stop = value
        self._stop = value
        for member in self.zone_group_members:
            for item in sonos_speaker[member].stop_items:
                item(value, 'Sonos')

    def set_stop(self) -> bool:
        """
        Calls the SoCo stop method and stops the current track.
        :return: True, if successful, otherwise False.
        """
        if not self._check_property():
            return False
        if not sonos_speaker[self.coordinator].soco.stop():
            return False
        sonos_speaker[self.coordinator].stop = True
        sonos_speaker[self.coordinator].play = False
        sonos_speaker[self.coordinator].pause = False

    def set_next(self, next_track: bool) -> None:
        """
        Go to the next track. This command will always be triggered on the coordinator.
        :rtype: None
        :param next_track: 'True' for next, all other value have no effects.
        """
        if not self._check_property():
            return
        if next_track:
            try:
                sonos_speaker[self.coordinator].soco.next()
            except:
                self._logger.debug("Sonos: {uid}: can't go to next track. Maybe the end of the playlist "
                                   "reached?".format(uid=self.uid))

    def set_previous(self, previous: bool) -> None:
        """
        Go back to the previously played track. This command will always be triggered on the coordinator.
        :rtype: None
        :param previous: 'True' for previous track, all other value have no effects.
        """
        if not self._check_property():
            return
        if previous:
            try:
                sonos_speaker[self.coordinator].soco.previous()
            except:
                self._logger.debug("Sonos: {uid}: can't go back to the previously played track. Already the first "
                                   "track in the playlist?".format(uid=self.uid))

    @property
    def mute(self) -> bool:
        """
        Returns the current mute status. This property always returns the group coordinator value regardless on which
        speaker this function was called.
        :return: mute status
        """
        if self.is_coordinator:
            return self._mute
        if not self._check_property():
            return False
        return sonos_speaker[self.coordinator].mute

    @mute.setter
    def mute(self, value: bool) -> None:
        """
        Sets the mute status. (internal)
        :param value: mute status
        """
        if not self._check_property():
            return
        if sonos_speaker[self.coordinator].mute == value:
            return
        if not self.is_coordinator:
            sonos_speaker[self.coordinator].mute = value
        self._mute = value
        for member in self.zone_group_members:
            for item in sonos_speaker[member].mute_items:
                item(value, 'Sonos')

    def set_mute(self, value: bool) -> bool:
        """
        Calls the SoCo mute method and mutes /un-mutes the speaker.
        :param value: True for mute, False for un-mute
        :return: True, if successful, otherwise False.
        """
        try:
            if not self._check_property():
                return False
            sonos_speaker[self.coordinator].soco.mute = value
            return True
        except Exception as ex:
            self._logger.error(ex)
            return False

    @property
    def cross_fade(self) -> bool:
        """
        Returns the current cross_fade status. This property always returns the group coordinator value regardless
        on which speaker this function was called.
        :return: cross_fade status
        """
        if self.is_coordinator:
            return self._cross_fade
        if not self._check_property():
            return False
        return sonos_speaker[self.coordinator].cross_fade

    @cross_fade.setter
    def cross_fade(self, cross_fade: bool) -> None:
        """
        Sets the cross_fade status. (internal)
        :param cross_fade: cross_fade status
        """
        if not self._check_property():
            return
        if sonos_speaker[self.coordinator].cross_fade == cross_fade:
            return
        if not self.is_coordinator:
            sonos_speaker[self.coordinator].cross_fade = cross_fade
        self._cross_fade = cross_fade
        for member in self.zone_group_members:
            for item in sonos_speaker[member].cross_fade_items:
                item(cross_fade, 'Sonos')

    def set_cross_fade(self, cross_fade: bool) -> bool:
        """
        Calls the SoCo cross_fade method and sets the  cross fade setting for the speaker.
        :param cross_fade: 'True' for cross_fade on, 'False' for cross_fade off
        :return: True, if successful, otherwise False.
        """
        try:
            if not self._check_property():
                return False
            sonos_speaker[self.coordinator].soco.cross_fade = cross_fade
            return True
        except Exception as ex:
            self._logger.error(ex)
            return False

    @property
    def snooze(self) -> int:
        """
        Returns the time left before the speaker enters the snooze mode. If None, the snooze mode is deactivated.
        :rtype: int
        """
        if self.is_coordinator:
            return self._snooze
        if not self._check_property():
            return False
        return sonos_speaker[self.coordinator].snooze

    @snooze.setter
    def snooze(self, snooze: int) -> None:
        """
        Snooze setter. Sets the time in seconds before the speaker entering the snooze mode.
        :rtype: None
        :param snooze: time in seconds. The maximum value is 86399, set snooze to None and the timer will be
        deactivated.
        """
        if not self._check_property():
            return
        if sonos_speaker[self.coordinator].snooze == snooze:
            return
        if not self.is_coordinator:
            sonos_speaker[self.coordinator].snooze = snooze
        self._snooze = snooze
        for member in self.zone_group_members:
            for item in sonos_speaker[member].snooze_items:
                item(snooze, 'Sonos')

    def set_snooze(self, snooze: int) -> bool:
        """
        Call the SoCo function set_sleep_timer to set the time in seconds before the speaker entering the snooze mode.
        :rtype: 'True' if success, 'False' otherwise
        :param snooze: time in seconds. The maximum value is 86399, set snooze to None and the timer will be
        deactivated.
        """
        try:
            if not self._check_property():
                return False
            sonos_speaker[self.coordinator].soco.set_sleep_timer(snooze)
            return True
        except Exception as ex:
            self._logger.error(ex)
            return False

    def get_snooze(self) -> int:
        """
        Returns the time left before the speaker enters the snooze mode. This function calls actively the speaker.
        Use it wisely.
        :rtype: int
        :return: time in seconds, 0 if no timer is active
        """
        try:
            if not self._check_property():
                return 0
            return sonos_speaker[self.coordinator].soco.get_sleep_timer()
        except Exception as ex:
            self._logger.error(ex)
            return 0

    @property
    def play_mode(self) -> str:
        """
        Returns the current play mode status. This property always returns the group coordinator value regardless
        on which speaker this function was called.
        :rtype: str
        :return: play mode status ('NORMAL', 'REPEAT_ALL', 'SHUFFLE', 'SHUFFLE_NOREPEAT')
        """
        if self.is_coordinator:
            return self._play_mode
        if not self._check_property():
            return ''
        return sonos_speaker[self.coordinator].play_mode

    @play_mode.setter
    def play_mode(self, play_mode: str) -> None:
        """
        Sets the play mode. (internal). Aloowd values are:  'NORMAL', 'REPEAT_ALL', 'SHUFFLE', 'SHUFFLE_NOREPEAT'
        :param play_mode: play mode
        """
        if not self._check_property():
            return
        if sonos_speaker[self.coordinator].play_mode == play_mode:
            return
        if not self.is_coordinator:
            sonos_speaker[self.coordinator].play_mode = play_mode
        self._play_mode = play_mode
        for member in self.zone_group_members:
            for item in sonos_speaker[member].play_mode_items:
                item(play_mode, 'Sonos')

    def set_play_mode(self, play_mode: str) -> bool:
        """
        Calls the SoCo play_mode method and sets the play mode for the speaker.
        :param play_mode:  allowed value are 'NORMAL', 'REPEAT_ALL', 'SHUFFLE', 'SHUFFLE_NOREPEAT'
        :return: True, if successful, otherwise False.
        """
        try:
            if not self._check_property():
                return False
            sonos_speaker[self.coordinator].soco.play_mode = play_mode
            return True
        except Exception as ex:
            self._logger.error(ex)
            return False

    @property
    def is_coordinator(self) -> bool:
        """
        Is the speaker the coordinator of the group?
        :return: Returns 'True' if the speaker is the coordinator of the group, otherwise 'False'.
        """
        return self._is_coordinator

    @is_coordinator.setter
    def is_coordinator(self, value: bool) -> None:
        """
        is_coordinator setter
        :param value: 'True' to indicate that the speker is the coordiantor of the group, otherwise 'False'
        """
        self._is_coordinator = value
        for item in self.is_coordinator_items:
            item(self._is_coordinator, 'Sonos')

    @property
    def current_track(self) -> int:
        """
        Returns the current track position. This property always returns the group coordinator value regardless on which
        speaker this function was called.
        :return: current track position
        """
        if self.coordinator:
            return self._current_track
        if not self._check_property():
            return False
        return sonos_speaker[self.coordinator].current_track

    @current_track.setter
    def current_track(self, current_track: int) -> None:
        """
        Sets the current track position. (internal)
        :param current_track: current track
        :return: None
        """
        if not self._check_property():
            return
        if not self.is_coordinator:
            sonos_speaker[self.coordinator].current_track = current_track
        self._current_track = current_track
        for member in self.zone_group_members:
            for item in sonos_speaker[member].current_track_items:
                item(current_track, 'Sonos')

    @property
    def number_of_tracks(self) -> int:
        """
        Returns the number of tracks in the queue. This property always returns the group coordinator value regardless
        on which speaker this function was called.
        :return: number of tracks
        """
        if self.coordinator:
            return self._number_of_tracks
        if not self._check_property():
            return False
        return sonos_speaker[self.coordinator].number_of_tracks

    @number_of_tracks.setter
    def number_of_tracks(self, number_of_tracks: int) -> None:
        """
        Sets the number of tracks. (internal)
        :param number_of_tracks: number of tracks
        :return: None
        """
        if not self._check_property():
            return
        if not self.is_coordinator:
            sonos_speaker[self.coordinator].number_of_tracks = number_of_tracks
        self._number_of_tracks = number_of_tracks
        for member in self.zone_group_members:
            for item in sonos_speaker[member].number_of_tracks_items:
                item(number_of_tracks, 'Sonos')

    @property
    def current_track_duration(self) -> str:
        """
        Returns the current track duration. This property always returns the group coordinator value regardless
        on which speaker this function was called.
        :return: current track duration
        """
        if self.coordinator:
            return self._current_track_duration
        if not self._check_property():
            return ''
        return sonos_speaker[self.coordinator].current_track_duration

    @current_track_duration.setter
    def current_track_duration(self, current_track_duration: str) -> None:
        """
        Sets the current track duration. (internal)
        :param current_track_duration: track duration in HH:mm:ss
        :return: None
        """
        if not self._check_property():
            return
        if not self.is_coordinator:
            sonos_speaker[self.coordinator].current_track_duration = current_track_duration
        self._current_track_duration = current_track_duration
        for member in self.zone_group_members:
            for item in sonos_speaker[member].current_track_duration_items:
                item(self.current_track_duration, 'Sonos')

    @property
    def current_transport_actions(self) -> str:
        """
        Returns the transport actions. Values could be 'Set', 'Stop', 'Pause', 'Play', 'X_DLNA_SeekTime', 'Next',
        'Previous', 'X_DLNA_SeekTrackNr'. This property always returns the group coordinator value regardless
        on which speaker this function was called.
        :return: One or mor of these items delimited by ',' and one space: 'Set', 'Stop', 'Pause', 'Play',
        'X_DLNA_SeekTime', 'Next', 'Previous', 'X_DLNA_SeekTrackNr'
        """
        if self.coordinator:
            return self._current_transport_actions
        if not self._check_property():
            return ''
        return sonos_speaker[self.coordinator].current_transport_actions

    @current_transport_actions.setter
    def current_transport_actions(self, current_transport_actions: str) -> None:
        """
        Sets the current transport actions. (internal)
        :param current_transport_actions: One or mor of these items delimited by ',' and one space: 'Set', 'Stop',
        'Pause', 'Play', 'X_DLNA_SeekTime', 'Next', 'Previous', 'X_DLNA_SeekTrackNr'
        :return: None
        """
        if not self._check_property():
            return
        if not self.is_coordinator:
            sonos_speaker[self.coordinator].current_transport_actions = current_transport_actions
        self._current_transport_actions = current_transport_actions
        for member in self.zone_group_members:
            for item in sonos_speaker[member].current_transport_actions_items:
                item(self.current_transport_actions, 'Sonos')

    @property
    def current_valid_play_modes(self) -> str:
        """
        Returns all valid playmodes for the track.
        :return: all possible play modes for the current track
        """
        if self.coordinator:
            return self._current_valid_play_modes
        if not self._check_property():
            return ''
        return sonos_speaker[self.coordinator].current_valid_play_modes

    @current_valid_play_modes.setter
    def current_valid_play_modes(self, current_valid_play_modes: str) -> None:
        """
        Sets the current valid play modes. (internal)
        :param current_valid_play_modes: possible play modes, e.g. SHUFFLE, REPEAT, REPEATONE, CROSSFADE
        :return: None
        """
        if not self._check_property():
            return
        if not self.is_coordinator:
            sonos_speaker[self.coordinator].current_valid_play_modes = current_valid_play_modes
        self._current_valid_play_modes = current_valid_play_modes
        for member in self.zone_group_members:
            for item in sonos_speaker[member].current_valid_play_modes_items:
                item(self.current_valid_play_modes, 'Sonos')

    @property
    def track_artist(self) -> str:
        """
        Returns the artist for the track.
        :return: track artist
        """
        if self.coordinator:
            return self._track_artist
        if not self._check_property():
            return ''
        return sonos_speaker[self.coordinator].track_artist

    @track_artist.setter
    def track_artist(self, track_artist: str) -> None:
        """
        Sets the current track artist. (internal)
        :param track_artist: track artist
        :return: None
        """
        if not self._check_property():
            return
        if not self.is_coordinator:
            sonos_speaker[self.coordinator].track_artist = track_artist
        self._track_artist = track_artist
        for member in self.zone_group_members:
            for item in sonos_speaker[member].track_artist_items:
                item(self.track_artist, 'Sonos')

    @property
    def track_title(self) -> str:
        """
        Returns the title for the track.
        :return: track title
        """
        if self.coordinator:
            return self._track_title
        if not self._check_property():
            return ''
        return sonos_speaker[self.coordinator].track_title

    @track_title.setter
    def track_title(self, track_title: str) -> None:
        """
        Sets the current track title. (internal)
        :param track_title: track title
        :return: None
        """
        if not self._check_property():
            return
        if not self.is_coordinator:
            sonos_speaker[self.coordinator].track_title = track_title
        self._track_title = track_title
        for member in self.zone_group_members:
            for item in sonos_speaker[member].track_title_items:
                item(self.track_title, 'Sonos')

    @property
    def track_album(self) -> str:
        """
        Returns the album for the track.
        :return: track album
        """
        if self.coordinator:
            return self._track_album
        if not self._check_property():
            return ''
        return sonos_speaker[self.coordinator].track_album

    @track_album.setter
    def track_album(self, track_album: str) -> None:
        """
        Sets the current track album. (internal)
        :param track_album: track album
        :return: None
        """
        if not self._check_property():
            return
        if not self.is_coordinator:
            sonos_speaker[self.coordinator].track_album = track_album
            return
        self._track_album = track_album
        for member in self.zone_group_members:
            for item in sonos_speaker[member].track_album_items:
                item(self.track_album, 'Sonos')

    @property
    def track_album_art(self) -> str:
        """
        Returns the album cover url for the track.
        :return: track album cover url
        """
        if self.coordinator:
            return self._track_album_art
        if not self._check_property():
            return ''
        return sonos_speaker[self.coordinator].track_album_art

    @track_album_art.setter
    def track_album_art(self, track_album_art: str) -> None:
        """
        Sets the current track album cover url. (internal)
        :param track_album_art: track album cover url
        :return: None
        """
        if not self._check_property():
            return
        if not self.is_coordinator:
            sonos_speaker[self.coordinator].track_album_art = track_album_art
            return
        self._track_album_art = track_album_art
        for member in self.zone_group_members:
            for item in sonos_speaker[member].track_album_art_items:
                item(self.track_album_art, 'Sonos')

    @property
    def radio_station(self) -> str:
        """
        Returns the radio station title
        :return: radio station
        """
        if not self._check_property():
            return ''
        if self.coordinator:
            return self._radio_station
        return sonos_speaker[self.coordinator].radio_station

    @radio_station.setter
    def radio_station(self, radio_station: str) -> None:
        """
        Sets the current radio_station. (internal)
        :param radio_station: radio_station
        :return: None
        """
        if not self._check_property():
            return
        if not self.is_coordinator:
            sonos_speaker[self.coordinator].radio_station = radio_station
            return
        self._radio_station = radio_station
        for member in self.zone_group_members:
            for item in sonos_speaker[member].radio_station_items:
                item(self.radio_station, 'Sonos')

    @property
    def radio_show(self) -> str:
        """
        Returns the radio show title
        :return: radio show
        """
        if self.coordinator:
            return self._radio_show
        if not self._check_property():
            return ''
        return sonos_speaker[self.coordinator].radio_show

    @radio_show.setter
    def radio_show(self, radio_show: str) -> None:
        """
        Sets the current radio show title. (internal)
        :param radio_show: radio show title
        :return: None
        """
        if not self._check_property():
            return
        if not self.is_coordinator:
            sonos_speaker[self.coordinator].radio_show = radio_show
            return
        self._radio_show = radio_show
        for member in self.zone_group_members:
            for item in sonos_speaker[member].radio_show_items:
                item(self.radio_show, 'Sonos')

    @property
    def stream_content(self) -> str:
        """
        Returns the stream content
        :return: stream content
        """
        if self.coordinator:
            return self._stream_content
        if not self._check_property():
            return ''
        return sonos_speaker[self.coordinator].stream_content

    @stream_content.setter
    def stream_content(self, stream_content: str) -> None:
        """
        Sets the current stream content. (internal)
        :param stream_content: stream content
        :return: None
        """
        if not self._check_property():
            return
        if not self.is_coordinator:
            sonos_speaker[self.coordinator].stream_content = stream_content
            return
        self._stream_content = stream_content
        for member in self.zone_group_members:
            for item in sonos_speaker[member].stream_content_items:
                item(self.stream_content, 'Sonos')

    def play_tunein(self, station_name: str, start: bool = True) -> None:
        """
        Plays a radio station by a given radio name. If more than one radio station are found, the first result will be
        played.
        :param station_name: radio station name
        :param start: Start playing after setting the radio stream? Default: True
        :return: None
        """

        # ------------------------------------------------------------------------------------------------------------ #

        # This code here is a quick workaround for issue https://github.com/SoCo/SoCo/issues/557 and will be fixed
        # if a patch is applied.

        # ------------------------------------------------------------------------------------------------------------ #

        if not self._check_property():
            return
        if not self.is_coordinator:
            sonos_speaker[self.coordinator].play_tunein(station_name, start)
        else:

            data = '<s:Envelope xmlns:s="http://schemas.xmlsoap.org/soap/envelope/"><s:Header><credentials ' \
                   'xmlns="http://www.sonos.com/Services/1.1"><deviceId>anon</deviceId>' \
                   '<deviceProvider>Sonos</deviceProvider></credentials></s:Header><s:Body>' \
                   '<search xmlns="http://www.sonos.com/Services/1.1"><id>search:station</id><term>{search}</term>' \
                   '<index>0</index><count>100</count></search></s:Body></s:Envelope>'.format(
                search=station_name)

            headers = {
                "SOAPACTION": "http://www.sonos.com/Services/1.1#search",
                "USER-AGENT": "Linux UPnP/1.0 Sonos/40.5-49250 (WDCR:Microsoft Windows NT 10.0.16299)",
                "CONTENT-TYPE": 'text/xml; charset="utf-8"'
            }

            response = requests.post("http://legato.radiotime.com/Radio.asmx", data=data.encode("utf-8"),
                                     headers=headers)
            test = XML.fromstring(response.content)
            body = test.find("{http://schemas.xmlsoap.org/soap/envelope/}Body")[0]

            t = XML.tostring(body)

            response = list(xmltodict.parse(XML.tostring(body), process_namespaces=True,
                                            namespaces={'http://www.sonos.com/Services/1.1': None}).values())[0]

            items = []
            # The result to be parsed is in either searchResult or getMetadataResult
            if 'searchResult' in response:
                response = response['searchResult']
            elif 'getMetadataResult' in response:
                response = response['getMetadataResult']
            else:
                raise ValueError('"response" should contain either the key '
                                 '"searchResult" or "getMetadataResult"')

            for result_type in ('mediaCollection', 'mediaMetadata'):
                # Upper case the first letter (used for the class_key)
                result_type_proper = result_type[0].upper() + result_type[1:]
                raw_items = response.get(result_type, [])
                # If there is only 1 result, it is not put in an array
                if isinstance(raw_items, OrderedDict):
                    raw_items = [raw_items]

                for raw_item in raw_items:
                    # Form the class_key, which is a unique string for this type,
                    # formed by concatenating the result type with the item type. Turns
                    # into e.g: MediaMetadataTrack
                    class_key = result_type_proper + raw_item['itemType'].title()
                    cls = get_class(class_key)
                    from plugins.sonos.soco.music_services import Account
                    items.append(
                        cls.from_music_service(MusicService(service_name='TuneIn', account=Account()), raw_item))

            if not items:
                exit(0)

            item_id = items[0].metadata['id']
            sid = 254  # hard-coded TuneIn service id ?
            sn = 0
            meta = to_didl_string(items[0])

            uri = "x-sonosapi-stream:{0}?sid={1}&sn={2}".format(item_id, sid, sn)

            self.soco.avTransport.SetAVTransportURI([('InstanceID', 0),
                                                     ('CurrentURI', uri), ('CurrentURIMetaData', meta)])
            if start:
                self.soco.play()

    def play_url(self, url: str, start: bool = True) -> None:
        """
        Plays a track from a given url
        :param start: Start playing after setting the url? Default: True
        :param url: url to be played
        :return: None
        """
        if not self._check_property():
            return
        if not self.is_coordinator:
            sonos_speaker[self.coordinator].play_url(url, start)
        else:
            self.soco.play_uri(url, start=start)

    def join(self, uid: str) -> None:
        """
        Joins a speaker to an exiting group.
        :rtype: None
        :param uid: UID of any speaker of the group to join
        :return: None
        """
        if not self._check_property():
            return
        uid = uid.lower()
        if uid not in sonos_speaker:
            self._logger.warning("Sonos: Cannot join ... no speaker found with uid {uid}.".format(uid=uid))
            return
        speaker_to_join = sonos_speaker[uid]
        self._logger.debug(
            'Sonos: Joining [{uid}] to [uid: {to_join}, master: {master}]'.format(
                uid=uid, to_join=speaker_to_join.uid, master=speaker_to_join.coordinator))
        self.soco.join(sonos_speaker[speaker_to_join.coordinator].soco)

    def unjoin(self, unjoin: bool, start: bool = False) -> None:
        """
        Unjoins a speaker from a group.
        :rtype: None
        :param unjoin: 'True' for unjoin
        :param start: Should the speaker start playing after the unjoin command?
        """
        if not self._check_property():
            return
        if unjoin:
            self.soco.unjoin()
            if start:
                time.sleep(2)
                self.set_play()

    def sonos_playlists(self) -> None:
        """
        Gets all Sonos playlist items.
        """
        playlists = self.soco.get_sonos_playlists()
        p_l = []
        for value in playlists:
            p_l.append(value.title)
        for item in self.sonos_playlists_items:
            item(p_l, 'Sonos')

    def _play_snippet(self, file_path: str, webservice_url: str, volume: int = -1, fade_in=False) -> None:
        if not self._check_property():
            return
        if not self.is_coordinator:
            sonos_speaker[self.coordinator]._play_snippet(file_path, webservice_url, volume, fade_in)
        else:
            with self._snippet_queue_lock:
                snap = None
                volumes = {}
                # save all volumes from zone_member
                for member in self.zone_group_members:
                    volumes[member] = sonos_speaker[member].volume

                tag = TinyTag.get(file_path)
                duration = int(round(tag.duration)) + 0.4
                self._logger.debug("Sonos: TTS track duration: {duration}s".format(duration=duration))
                file_name = quote(os.path.split(file_path)[1])
                snippet_url = "{url}/{file}".format(url=webservice_url, file=file_name)

                # was GoogleTTS the last track? do not snapshot
                last_station = self.radio_station.lower()
                if last_station != "snippet":
                    snap = Snapshot(self.soco)
                    snap.snapshot()

                time.sleep(0.5)
                self.set_stop()
                if volume == -1:
                    volume = self.volume

                self.set_volume(volume, True)
                self.soco.play_uri(snippet_url, title="snippet")
                time.sleep(duration)
                self.set_stop()

                # Restore the Sonos device back to it's previous state
                if last_station != "snippet":
                    if snap is not None:
                        snap.restore()
                else:
                    self.radio_station = ""
                for member in self.zone_group_members:
                    if member in volumes:
                        if fade_in:
                            vol_to_ramp = volumes[member]
                            sonos_speaker[member].soco.volume = 0
                            sonos_speaker[member].soco.renderingControl.RampToVolume(
                                [('InstanceID', 0), ('Channel', 'Master'),
                                 ('RampType', 'SLEEP_TIMER_RAMP_TYPE'),
                                 ('DesiredVolume', vol_to_ramp),
                                 ('ResetVolumeAfter', False), ('ProgramURI', '')])
                        else:
                            sonos_speaker[member].set_volume(volumes[member], group_command=False)

    def play_snippet(self, audio_file, local_webservice_path_snippet: str, webservice_url: str, volume: int = -1,
                     fade_in=False) -> None:
        if not self._check_property():
            return
        if not self.is_coordinator:
            sonos_speaker[self.coordinator].play_tts(audio_file, local_webservice_path_snippet, webservice_url, volume,
                                                     fade_in)
        else:
            if "tinytag" not in sys.modules:
                self._logger.error("Sonos: TinyTag module not installed. Please install the module with 'sudo pip3 "
                                   "install tinytag'.")
                return
            file_path = os.path.join(local_webservice_path_snippet, audio_file)

            if not os.path.exists(file_path):
                self._logger.error("Sonos: Snippet file '{file_path}' does not exists.".format(file_path=file_path))
                return
            self._play_snippet(file_path, webservice_url, volume, fade_in)

    def play_tts(self, tts: str, tts_language: str, local_webservice_path: str, webservice_url: str, volume: int = -1,
                 fade_in=False) -> None:
        if not self._check_property():
            return
        if not self.is_coordinator:
            sonos_speaker[self.coordinator].play_tts(tts, tts_language, local_webservice_path, webservice_url,
                                                     volume, fade_in)
        else:
            if "tinytag" not in sys.modules:
                self._logger.error("Sonos: TinyTag module not installed. Please install the module with 'sudo pip3 "
                                   "install tinytag'.")
                return
            file_path = get_tts_local_file_path(local_webservice_path, tts, tts_language)

            # only do a tts call if file not exists
            if not os.path.exists(file_path):
                tts = gTTS(tts, self._logger, tts_language)
                try:
                    tts.save(file_path)
                except Exception as err:
                    self._logger.error("Sonos: Could not obtain TTS file from Google. Error: {ex}".format(ex=err))
                    return
            else:
                self._logger.debug("Sonos: File {file} already exists. No TTS request necessary.".format(
                    file=file_path))
            self._play_snippet(file_path, webservice_url, volume, fade_in)

    def load_sonos_playlist(self, name: str, start: bool = False, clear_queue: bool = False, track: int = 0) -> None:
        """
        Loads a Sonos playlist.
        :param track: The index of the track to start play from. First item in the queue is 0.
        :param name: playlist name
        :param start: Should the speaker start playing after loading the playlist?
        :param clear_queue: 'True' to clearthe queue before loading the new playlist, 'False' otherwise.
        :rtype: None
        :return: None
        """
        if not self._check_property():
            return
        if not self.is_coordinator:
            sonos_speaker[self.coordinator].load_sonos_playlist(name, start, clear_queue, track)
        else:
            try:
                if not name:
                    self._logger.warning("Sonos: A valid playlist name must be provided.")
                    return
                playlist = self.soco.get_sonos_playlist_by_attr('title', name)
                if playlist:
                    if clear_queue:
                        self.soco.clear_queue()
                    self.soco.add_to_queue(playlist)
                    try:
                        track = int(track)
                    except TypeError:
                        self._logger.warning("Sonos: Could not cast track [{track}] to 'int'.")
                        return
                    try:
                        self.soco.play_from_queue(track, start)
                    except SoCoUPnPException as ex:
                        self._logger.warning("Sonos: {ex}".format(ex=ex))
                        return
                    # bug here? no event, we have to trigger it manually
                    if start:
                        self.play = True
            except Exception as ex:
                self._logger.warning("Sonos: No Sonos playlist found with title '{title}'.".format(title=name))


class Sonos(SmartPlugin):
    ALLOW_MULTIINSTANCE = False
    PLUGIN_VERSION = "1.4.5"

    def __init__(self, sh, tts=False, local_webservice_path=None, local_webservice_path_snippet=None,
                 discover_cycle="120", webservice_ip=None, webservice_port=23500, speaker_ips=None, **kwargs):
        super().__init__(**kwargs)
        self._sh = sh
        self._logger = logging.getLogger('sonos')  # get a unique logger for the plugin and provide it internally
        self.zero_zone = False  # sometime a discovery scan fails, so try it two times; we need to save the state
        self._sonos_dpt3_step = 2  # default value for dpt3 volume step (step(s) per time period)
        self._sonos_dpt3_time = 1  # default value for dpt3 volume time (time period per step in seconds)
        self._tts = self.to_bool(tts, default=False)
        self._local_webservice_path = local_webservice_path

        # see documentation: if no exclusive snippet path is set, we use the global one
        if local_webservice_path_snippet is None:
            self._local_webservice_path_snippet = self._local_webservice_path
        else:
            self._local_webservice_path_snippet = local_webservice_path_snippet

        get_param_func = getattr(self, "get_parameter_value", None)
        if callable(get_param_func):
            speaker_ips = self.get_parameter_value("speaker_ips")
        else:
            speaker_ips = re.findall(r'[0-9]+(?:\.[0-9]+){3}', speaker_ips)

        self._speaker_ips = []
        if speaker_ips:
            self._logger.debug("Sonos: User-defined speaker IPs set. Auto-discover disabled.")
        # check user specified sonos speaker ips
        if speaker_ips:
            for ip in speaker_ips:
                if self.is_ip(ip):
                    self._speaker_ips.append(ip)
                else:
                    self._logger.warning("Sonos: Invalid Sonos speaker ip '{ip}'. Ignoring.".format(ip=ip))

        # unique items in list
        self._speaker_ips = utils.unique_list(self._speaker_ips)
        auto_ip = utils.get_local_ip_address()

        if webservice_ip is not None:
            if self.is_ip(webservice_ip):
                self._webservice_ip = webservice_ip
            else:
                self._logger.error("Sonos: Your webservice_ip parameter is invalid. '{ip}' is not a vaild ip address. "
                                   "Disabling TTS.".format(ip=webservice_ip))
                self._tts = False
        else:
            self._webservice_ip = auto_ip

        if utils.is_valid_port(str(webservice_port)):
            self._webservice_port = int(webservice_port)
            if not utils.is_open_port(self._webservice_port):
                self._logger.error("Sonos: Your chosen webservice port {port} is already in use. "
                                   "TTS disabled!".format(port=self._webservice_port))
                self._tts = False
        else:
            self._logger.error("Sonos: Your webservice_port parameter is invalid. '{port}' is not within port range "
                               "1024-65535. TTS disabled!".format(port=webservice_port))
            self._tts = False

        discover_cycle_default = 120

        if self._tts:
            if self._local_webservice_path_snippet:
                # we just need an existing path with read rights, this can be done by the user while shNG is running
                # just throw some warnings
                if not os.path.exists(self._local_webservice_path_snippet):
                    self._logger.warning("Sonos: Local webservice snippet path was set to '{path}' but doesn't "
                                         "exists".format(path=self._local_webservice_path_snippet))
                if not os.access(self._local_webservice_path_snippet, os.R_OK):
                    self._logger.warning("Sonos: Local webservice snippet path '{path}' is not readable.".format(
                        path=self._local_webservice_path_snippet))
<<<<<<< HEAD
=======

>>>>>>> 9e20197c
            if self._local_webservice_path:
                # check access rights
                try:
                    os.makedirs(self._local_webservice_path, exist_ok=True)
                    if os.path.exists(self._local_webservice_path):
                        self._logger.debug("Sonos: Local webservice path set to '{path}'".format(
                            path=self._local_webservice_path))
                        if os.access(self._local_webservice_path, os.W_OK):
                            self._logger.debug("Sonos: Write permissions ok for tts on path {path}".format(
                                path=self._local_webservice_path))

                            free_diskspace = get_free_diskspace(self._local_webservice_path)
                            human_readable_diskspace = file_size(free_diskspace)
                            self._logger.debug("Sonos: Free diskspace: {disk}".format(disk=human_readable_diskspace))

                            self._webservice_url = "http://{ip}:{port}".format(ip=self._webservice_ip,
                                                                               port=self._webservice_port)
                            self._logger.debug("Sonos: Starting webservice for TTS on {url}".format(
                                url=self._webservice_url))
                            self.webservice = SimpleHttpServer(self._webservice_ip,
                                                               self._webservice_port,
                                                               self._local_webservice_path,
                                                               self._local_webservice_path_snippet)
                            self.webservice.start()
                        else:
                            self._logger.warning(
                                "Sonos: Local webservice path '{path}' is not writeable for current user. "
                                "TTS disabled!".format(path=self._local_webservice_path))
                    else:
                        self._logger.warning("Sonos: Local webservice path '{path}' for TTS not exists. "
                                             "TTS disabled!".format(path=self._local_webservice_path))
                except OSError:
                    self._logger.warning("Sonos: Could not create local webserver path '{path}'. Wrong permissions? "
                                         "TTS disabled!".format(path=self._local_webservice_path))
            else:
                self._logger.debug("Sonos: Local webservice path for TTS has to be set. TTS disabled!")
        else:
            self._logger.debug("Sonos: TTS disabled")
        try:
            self._discover_cycle = int(discover_cycle)
        except:
            self._logger.error("Sonos: Parameter 'discover_cycle' [{val}] invalid, must be int.".format(
                val=discover_cycle
            ))
            self._discover_cycle = discover_cycle_default

        self._logger.info("Sonos: Setting discover cycle to {val} seconds.".format(val=self._discover_cycle))

    def run(self):
        self._logger.debug("Sonos: run method called")
        self._sh.scheduler.add("sonos_discover_scheduler", self._discover, prio=3, cron=None,
                               cycle=self._discover_cycle, value=None, offset=None, next=None)
        self.alive = True

    def stop(self):
        self._logger.debug("Sonos: stop method called")
        for uid, speaker in sonos_speaker.items():
            speaker.dispose()
        event_listener.stop()
        self.alive = False

    def parse_item(self, item: Item) -> object:
        """
        Parses an item
        :param item: item to parse
        :return: update function or None
        """
        uid = None

        if self.has_iattr(item.conf, 'sonos_recv') or self.has_iattr(item.conf, 'sonos_send'):
            self._logger.debug("parse item: {0}".format(item))
            # get uid from parent item
            uid = self._resolve_uid(item)
            if not uid:
                self._logger.error("Sonos: No uid found for {item}.".format(item=item))
                return

        if self.has_iattr(item.conf, 'sonos_recv'):
            # create Speaker instance if not exists
            _initialize_speaker(uid, self._logger)

            # to make code smaller, map sonos_cmd value to the Speaker property by name
            item_name = self.get_iattr_value(item.conf, 'sonos_recv')
            try:
                list_name = '{item_name}_items'.format(item_name=item_name)
                attr = getattr(sonos_speaker[uid], list_name)
                self._logger.debug(
                    "Sonos: Adding item {item} to {uid}: list {list}".format(item=item, uid=uid, list=list_name))
                attr.append(item)
            except:
                self.logger.warning("Sonos: No item list available for sonos_cmd '{item_name}'."
                                    .format(item_name=item_name))

        if self.has_iattr(item.conf, 'sonos_send'):
            self._logger.debug("Sonos: {item} registered to send Sonos commands.".format(item=item))
            return self.update_item

        # some special handling for dpt3 volume

        if self.has_iattr(item.conf, 'sonos_attrib'):
            if self.get_iattr_value(item.conf, 'sonos_attrib') != 'vol_dpt3':
                return

            # check, if a volume parent item exists
            parent_item = item.return_parent()

            if parent_item is not None:
                if self.has_iattr(parent_item.conf, 'sonos_recv'):
                    if self.get_iattr_value(parent_item.conf, 'sonos_recv').lower() != 'volume':
                        self._logger.warning("Sonos: volume_dpt3 item has no volume parent item. Ignoring!")
                else:
                    self._logger.warning("Sonos: volume_dpt3 item has no volume parent item. Ignoring!")
                    return

            item.conf['volume_parent'] = parent_item

            # make sure there is a child helper item
            child_helper = None
            for child in item.return_children():
                if self.has_iattr(child.conf, 'sonos_attrib'):
                    if self.get_iattr_value(child.conf, 'sonos_attrib').lower() == 'dpt3_helper':
                        child_helper = child
                        break

            if child_helper is None:
                self._logger.warning("Sonos: volume_dpt3 item has no helper item. Ignoring!")
                return

            item.conf['helper'] = child_helper

            if not self.has_iattr(item.conf, 'sonos_dpt3_step'):
                item.conf['sonos_dpt3_step'] = self._sonos_dpt3_step
                self._logger.debug("Sonos: No sonos_dpt3_step defined, using default value {step}.".
                                   format(step=self._sonos_dpt3_step))

            if not self.has_iattr(item.conf, 'sonos_dpt3_time'):
                item.conf['sonos_dpt3_time'] = self._sonos_dpt3_time
                self._logger.debug("Sonos: no sonos_dpt3_time defined, using default value {time}.".
                                   format(time=self._sonos_dpt3_time))

            return self._handle_dpt3

    def _handle_dpt3(self, item, caller=None, source=None, dest=None):
        if caller != 'Sonos':
            volume_item = self.get_iattr_value(item.conf, 'volume_parent')
            volume_helper = self.get_iattr_value(item.conf, 'helper')
            vol_max = self._resolve_max_volume_command(item)

            if vol_max < 0:
                vol_max = 100

            current_volume = int(volume_item())
            if current_volume < 0:
                current_volume = 0
            if current_volume > 100:
                current_volume = 100

            volume_helper(current_volume)
            vol_step = int(item.conf['sonos_dpt3_step'])
            vol_time = int(item.conf['sonos_dpt3_time'])

            if item()[1] == 1:
                if item()[0] == 1:
                    # up
                    volume_helper.fade(vol_max, vol_step, vol_time)
                else:
                    # down
                    volume_helper.fade(0 - vol_step, vol_step, vol_time)
            else:
                volume_helper(int(volume_helper() + 1))
                volume_helper(int(volume_helper() - 1))

    def parse_logic(self, logic):
        pass

    def update_item(self, item: Item, caller: object = str, source: object = str, dest: object = str) -> None:
        """
        Write items values
        :param item: item to be updated towards the plugin
        :param caller: if given it represents the callers name
        :param source: if given it represents the source
        :param dest: if given it represents the dest
        """
        if caller != 'Sonos':
            if self.has_iattr(item.conf, 'sonos_send'):
                # get uid from parent item
                uid = self._resolve_uid(item)
                if not uid:
                    self._logger.error("Sonos: No uid found for {item}.".format(item=item))
                    return

                command = self.get_iattr_value(item.conf, "sonos_send").lower()

                if command == "play":
                    if item():
                        sonos_speaker[uid].set_play()
                    else:
                        sonos_speaker[uid].set_pause()
                if command == "stop":
                    if item():
                        sonos_speaker[uid].set_stop()
                    else:
                        sonos_speaker[uid].set_play()
                if command == "pause":
                    if item():
                        sonos_speaker[uid].set_pause()
                    else:
                        sonos_speaker[uid].set_play()
                if command == "mute":
                    sonos_speaker[uid].set_mute(item())
                if command == "status_light":
                    sonos_speaker[uid].set_status_light(item())
                if command == "volume":
                    group_command = self._resolve_group_command(item)
                    max_volume = self._resolve_max_volume_command(item)
                    sonos_speaker[uid].set_volume(item(), group_command, max_volume)
                if command == "bass":
                    group_command = self._resolve_group_command(item)
                    sonos_speaker[uid].set_bass(item(), group_command)
                if command == "treble":
                    group_command = self._resolve_group_command(item)
                    sonos_speaker[uid].set_treble(item(), group_command)
                if command == "loudness":
                    group_command = self._resolve_group_command(item)
                    sonos_speaker[uid].set_loudness(item(), group_command)
                if command == "night_mode":
                    sonos_speaker[uid].set_night_mode(item())
                if command == "dialog_mode":
                    sonos_speaker[uid].set_dialog_mode(item())
                if command == "cross_fade":
                    sonos_speaker[uid].set_cross_fade(item())
                if command == "snooze":
                    sonos_speaker[uid].set_snooze(item())
                if command == "play_mode":
                    sonos_speaker[uid].set_play_mode(item())
                if command == "next":
                    sonos_speaker[uid].set_next(item())
                if command == "previous":
                    sonos_speaker[uid].set_previous(item())
                if command == "switch_linein":
                    if item():
                        sonos_speaker[uid].switch_to_line_in()
                if command == "switch_tv":
                    if item():
                        sonos_speaker[uid].switch_to_tv()
                if command == "play_tunein":
                    start = self._resolve_child_command_bool(item, 'start_after')
                    sonos_speaker[uid].play_tunein(item(), start)
                if command == "play_url":
                    start = self._resolve_child_command_bool(item, 'start_after')
                    sonos_speaker[uid].play_url(item(), start)
                if command == "join":
                    sonos_speaker[uid].join(item())
                if command == "unjoin":
                    start = self._resolve_child_command_bool(item, 'start_after')
                    sonos_speaker[uid].unjoin(item(), start)
                if command == 'load_sonos_playlist':
                    start = self._resolve_child_command_bool(item, 'start_after')
                    clear_queue = self._resolve_child_command_bool(item, 'clear_queue')
                    track = self._resolve_child_command_int(item, 'start_track')
                    sonos_speaker[uid].load_sonos_playlist(item(), start, clear_queue, track)
                if command == 'play_tts':
                    if item() == "":
                        return
                    language = self._resolve_child_command_str(item, 'tts_language', 'de')
                    volume = self._resolve_child_command_int(item, 'tts_volume', -1)
                    fade_in = self._resolve_child_command_bool(item, 'tts_fade_in')
                    sonos_speaker[uid].play_tts(item(), language, self._local_webservice_path, self._webservice_url,
                                                volume, fade_in)
                if command == 'play_snippet':
                    if item() == "":
                        return
                    volume = self._resolve_child_command_int(item, 'snippet_volume', -1)
                    fade_in = self._resolve_child_command_bool(item, 'snippet_fade_in')
                    sonos_speaker[uid].play_snippet(item(), self._local_webservice_path_snippet, self._webservice_url, volume,
                                                    fade_in)

    def _resolve_child_command_str(self, item: Item, child_command, default_value="") -> str:
        """
        Resolves a child command of type str for an item
        :type child_command: The sonos_attrib name for the child
        :type default_value: the default value, if the child not exists or an error occurred
        :param item: The item for which a child item is to be searched
        :rtype: str
        :return: String value of the child item or the given default value.
        """
        for child in item.return_children():
            if self.has_iattr(child.conf, 'sonos_attrib'):
                if self.get_iattr_value(child.conf, 'sonos_attrib') == child_command:
                    if child() == "":
                        return default_value
                    return child()
        return default_value

    def _resolve_child_command_bool(self, item: Item, child_command) -> bool:
        """
        Resolves a child command of type bool for an item
        :type child_command: The sonos_attrib name for the child
        :param item: The item for which a child item is to be searched
        :rtype: bool
        :return: 'True' or 'False'
        """
        for child in item.return_children():
            if self.has_iattr(child.conf, 'sonos_attrib'):
                if self.get_iattr_value(child.conf, 'sonos_attrib') == child_command:
                    return child()
        return False

    def _resolve_child_command_int(self, item: Item, child_command, default_value=0) -> int:
        """
        Resolves a child command of type int for an item
        :type default_value: the default value, if the child not exists or an error occurred
        :type child_command: The sonos_attrib name for the child
        :param item: The item for which a child item is to be searched
        :rtype: int
        :return: value as int or if no item was found the given default value
        """
        try:
            for child in item.return_children():
                if self.has_iattr(child.conf, 'sonos_attrib'):
                    if self.get_iattr_value(child.conf, 'sonos_attrib') == child_command:
                        return int(child())
            return default_value
        except:
            self._logger.warning("Sonos: Could not cast value [{val}] to 'int', using default value '0'")
            return default_value

    def _resolve_group_command(self, item: Item) -> bool:
        """
        Resolves a group_command child for an item
        :rtype: bool
        :param item: The item for which a child item is to be searched
        :return: 'True' or 'False' (whether the command should execute as a group command or not)
        """
        # special handling for dpt_volume
        if self.get_iattr_value(item.conf, 'sonos_attrib') == 'vol_dpt3':
            group_item = self.get_iattr_value(item.conf, 'volume_parent')
        else:
            group_item = item

        for child in group_item.return_children():
            if self.has_iattr(child.conf, 'sonos_attrib'):
                if self.get_iattr_value(child.conf, 'sonos_attrib') == "group":
                    return child()
        return False

    def _resolve_max_volume_command(self, item: Item) -> int:

        if self.get_iattr_value(item.conf, 'sonos_attrib') == 'vol_dpt3':
            volume_item = self.get_iattr_value(item.conf, 'volume_parent')
        else:
            volume_item = item

        for child in volume_item.return_children():
            if self.has_iattr(child.conf, 'sonos_attrib'):
                if self.get_iattr_value(child.conf, 'sonos_attrib') == "max_volume":
                    try:
                        return int(child())
                    except Exception as ex:
                        self._logger.error(ex)
                        return -1
        return -1

    def _resolve_uid(self, item: Item) -> str:
        """
        Tries to find the uuid (typically the parent item) of an item
        :rtype: str
        :param item: item to search for the uuid
        :return: the speakers uuid
        """
        parent_item = None
        # some special handling for dpt3 helper item
        if self.has_iattr(item.conf, 'sonos_attrib'):
            if self.get_iattr_value(item.conf, 'sonos_attrib').lower() == 'dpt3_helper':
                parent_item = item.return_parent().return_parent().return_parent()
        else:
            parent_item = item.return_parent()

        if parent_item is not None:
            if self.has_iattr(parent_item.conf, 'sonos_uid'):
                return self.get_iattr_value(parent_item.conf, 'sonos_uid').lower()

        self._logger.warning("Sonos: could not resolve sonos_uid for item {item}".format(item=item))
        return ''

    def _discover(self) -> None:
        """
        Discover Sonos speaker in the network. If the plugin parameter 'speaker_ips' has IP addresses, no discover
        package is sent over the network.
        :rtype: None
        """
        handled_speaker = {}

        zones = []
        if self._speaker_ips:
            for ip in self._speaker_ips:
                zones.append(SoCo(ip))
        else:
            zones = soco.discover(timeout=5)

        # 1. attempt: don't touch our speaker, return and wait for next interval
        # 2. attempt: ok, no speaker found, go on
        if not zones:
            if not self.zero_zone:
                self._logger.debug("Sonos: No speaker found (1. attempt), ignoring speaker handling.")
                self.zero_zone = True
                return
            self._logger.debug("Sonos: No speaker found.")
        self.zero_zone = False

        for zone in zones:
            if zone.uid is None:
                is_up = False
            else:
                uid = zone.uid.lower()
                # don't trust the discover function, offline speakers can be cached
                # we try to ping the speaker
                with open(os.devnull, 'w') as DEVNULL:
                    try:
                        subprocess.check_call(['ping', '-i', '0.2', '-c', '2', zone.ip_address],
                                              stdout=DEVNULL, stderr=DEVNULL, timeout=1)
                        is_up = True
                    except subprocess.CalledProcessError:
                        is_up = False
                    except subprocess.TimeoutExpired:
                        is_up = False

            if is_up:
                self._logger.debug("Sonos: Speaker found: {zone}, {uid}".format(zone=zone.ip_address, uid=uid))
                if uid in sonos_speaker:
                    if zone is not sonos_speaker[uid].soco:
                        sonos_speaker[uid].soco = zone
                        sonos_speaker[uid].subscribe_base_events()
                    else:
                        self._logger.debug("Sonos: SoCo instance already initiated, skipping.")
                        self._logger.debug("Sonos: checking subscriptions")
                        sonos_speaker[uid].check_subscriptions()

                else:
                    _initialize_speaker(uid, self._logger)

                sonos_speaker[uid].is_initialized = True
                sonos_speaker[uid].refresh_static_properties()

            else:
                if sonos_speaker[uid].soco is not None:
                    self._logger.debug(
                        "Sonos: Disposing offline speaker: {zone}, {uid}".format(zone=zone.ip_address, uid=uid))
                    sonos_speaker[uid].dispose()
                else:
                    self._logger.debug(
                        "Sonos: Ignoring offline speaker: {zone}, {uid}".format(zone=zone.ip_address, uid=uid))

                sonos_speaker[uid].is_initialized = False

            if uid in sonos_speaker:
                handled_speaker[uid] = sonos_speaker[uid]

        # dispose every speaker that was not found
        for uid in set(sonos_speaker.keys()) - set(handled_speaker.keys()):
            if sonos_speaker[uid].soco is not None:
                self._logger.debug(
                    "Sonos: Removing undiscovered speaker: {zone}, {uid}".format(zone=zone.ip_address, uid=uid))
                sonos_speaker[uid].dispose()


def _initialize_speaker(uid: str, logger: logging) -> None:
    """
    Create a Speaker object by a given uuid
    :param uid: uid of the speaker
    :param logger: logger instance
    """
    with _create_speaker_lock:
        if uid not in sonos_speaker:
            sonos_speaker[uid] = Speaker(uid=uid, logger=logger)<|MERGE_RESOLUTION|>--- conflicted
+++ resolved
@@ -2363,10 +2363,7 @@
                 if not os.access(self._local_webservice_path_snippet, os.R_OK):
                     self._logger.warning("Sonos: Local webservice snippet path '{path}' is not readable.".format(
                         path=self._local_webservice_path_snippet))
-<<<<<<< HEAD
-=======
-
->>>>>>> 9e20197c
+
             if self._local_webservice_path:
                 # check access rights
                 try:
