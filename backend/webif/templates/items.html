--- conflicted
+++ resolved
@@ -98,21 +98,6 @@
         temp = temp + '<tr><td class="py-1">{{ _('type', 'items') }}</td><td class="py-1">'+element.type+'</td></tr>';
         temp = temp + '<tr><td class="py-1">{{ _('value', 'items') }}</td><td class="py-1">'+input+'</td></tr>';
 
-<<<<<<< HEAD
-        temp = temp + '<tr><th></th><td></td></tr>';
-	    temp = temp + '<tr><th colspan="2">{{ _('Änderungsinformationen') }}:</th></tr>';
-        temp = temp + '<tr><th>{{ _('Letztes Update') }}</th><td>'+element.last_update+'</td></tr>';
-        temp = temp + '<tr><th>{{ _('Letzte Änderung') }}</th><td>'+element.last_change+'</td></tr>';
-        temp = temp + '<tr><th>{{ _('update_age') }}</th><td>'+element.update_age+'</td></tr>';
-        temp = temp + '<tr><th>{{ _('age') }}</th><td>'+element.age+'</td></tr>';
-        temp = temp + '<tr><th>{{ _('Update durch') }}</th><td>'+element.updated_by+'</td></tr>';
-        temp = temp + '<tr><th>{{ _('Geändert durch') }}</th><td>'+element.changed_by+'</td></tr>';
-        temp = temp + '<tr><th>{{ _('vorheriger Wert') }}</th><td>'+element.previous_value+'</td></tr>';
-        temp = temp + '<tr><th>{{ _('previous update') }}</th><td>'+element.previous_update+'</td></tr>';
-        temp = temp + '<tr><th>{{ _('previous change') }}</th><td>'+element.previous_change+'</td></tr>';
-        temp = temp + '<tr><th>{{ _('previous update age') }}</th><td>'+element.previous_update_age+'</td></tr>';
-        temp = temp + '<tr><th>{{ _('previous age') }}</th><td>'+element.previous_age+'</td></tr>';
-=======
         temp = temp + '<tr><td class="py-1"></td><td class="py-1"></td></tr>';
 	    temp = temp + '<tr class="shng_heading"><th class="py-1" colspan="2">{{ _('Änderungsinformationen') }}:</th></tr>';
         temp = temp + '<tr><td class="py-1">{{ _('Letztes Update') }}</td><td class="py-1">'+element.last_update+'</td></tr>';
@@ -126,7 +111,6 @@
         temp = temp + '<tr><td class="py-1">{{ _('previous change') }}</td><td class="py-1">'+element.previous_change+'</td></tr>';
         temp = temp + '<tr><td class="py-1">{{ _('previous update age') }}</td><td class="py-1">'+element.previous_update_age+'</td></tr>';
         temp = temp + '<tr><td class="py-1">{{ _('previous age') }}</td><td class="py-1">'+element.previous_age+'</td></tr>';
->>>>>>> 4abccaff
 
         temp = temp + '<tr><td class="py-1"></td><td class="py-1"></td></tr>';
 	    temp = temp + '<tr class="shng_heading"><th class="py-1" colspan="2">{{ _('Evaluation und Trigger') }}:</th></tr>';
