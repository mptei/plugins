#!/usr/bin/env python3
# vim: set encoding=utf-8 tabstop=4 softtabstop=4 shiftwidth=4 expandtab
#########################################################################
# Copyright 2013-2014 Marcus Popp                          marcus@popp.mx
#########################################################################
#  This file is part of SmartHome.py.    http://mknx.github.io/smarthome/
#
#  SmartHome.py is free software: you can redistribute it and/or modify
#  it under the terms of the GNU General Public License as published by
#  the Free Software Foundation, either version 3 of the License, or
#  (at your option) any later version.
#
#  SmartHome.py is distributed in the hope that it will be useful,
#  but WITHOUT ANY WARRANTY; without even the implied warranty of
#  MERCHANTABILITY or FITNESS FOR A PARTICULAR PURPOSE.  See the
#  GNU General Public License for more details.
#
#  You should have received a copy of the GNU General Public License
#  along with SmartHome.py. If not, see <http://www.gnu.org/licenses/>.
#########################################################################

import logging
import sqlite3
import datetime
import functools
import time
import threading

logger = logging.getLogger('')


class SQL():

    _version = 3
    _buffer_time = 60 * 1000
    # (period days, granularity hours)
    periods = [(1900, 168), (400, 24), (32, 1), (7, 0.5), (1, 0.1)]
    # _start, _item, _dur, _avg, _min, _max, _on
    _pack_query = """
        SELECT
        group_concat(rowid),
        MIN(_start),
        _item,
        SUM(_dur),
        SUM(_avg * _dur) / SUM(_dur),
        MIN(_min),
        MAX(_max),
        SUM(_on * _dur) / SUM(_dur)
        FROM num
        WHERE (_start < {})
        GROUP by CAST((_start / {}) AS INTEGER), _item
        ORDER BY _start DESC;"""

    def __init__(self, smarthome, cycle=300, path=None, dumpfile=False):
#       sqlite3.register_adapter(datetime.datetime, self._timestamp)
        self._sh = smarthome
        self.connected = False
        self._buffer = {}
        self._buffer_lock = threading.Lock()
        logger.debug("SQLite {0}".format(sqlite3.sqlite_version))
        self._fdb_lock = threading.Lock()
        self._fdb_lock.acquire()
        self._dumpfile = dumpfile
        if path is None:
            self.path = smarthome.base_dir + '/var/db/smarthome.db'
        else:
            self.path = path + '/smarthome.db'
        try:
            self._fdb = sqlite3.connect(self.path, check_same_thread=False)
        except Exception as e:
            logger.error("SQLite: Could not connect to the database {}: {}".format(self.path, e))
            self._fdb_lock.release()
            return
        self.connected = True
        integrity = self._fdb.execute("PRAGMA integrity_check(10);").fetchone()[0]
        if integrity == 'ok':
            logger.debug("SQLite: database integrity ok")
        else:
            logger.error("SQLite: database corrupt. Seek help.")
            self._fdb_lock.release()
            return
        self._fdb.execute("CREATE TABLE IF NOT EXISTS num (_start INTEGER, _item TEXT, _dur INTEGER, _avg REAL, _min REAL, _max REAL, _on REAL);")
        self._fdb.execute("CREATE TABLE IF NOT EXISTS cache (_item TEXT PRIMARY KEY, _start INTEGER, _value REAL);")
        self._fdb.execute("CREATE INDEX IF NOT EXISTS idx ON num (_item);")
        common = self._fdb.execute("SELECT * FROM sqlite_master WHERE name='common' and type='table';").fetchone()
        if common is None:
            self._fdb.execute("CREATE TABLE common (version INTEGER);")
            self._fdb.execute("INSERT INTO common VALUES (:version);", {'version': self._version})
        else:
            version = int(self._fdb.execute("SELECT version FROM common;").fetchone()[0])
            if version < self._version:
                import plugins.sqlite.upgrade
                logger.info("SQLite: upgrading database. Please wait!")
                plugins.sqlite.upgrade.Upgrade(self._fdb, version)
                self._fdb.execute("UPDATE common SET version=:version;", {'version': self._version})
        self._fdb.commit()
        self._fdb_lock.release()
        minute = 60 * 1000
        hour = 60 * minute
        day = 24 * hour
        week = 7 * day
        month = 30 * day
        year = 365 * day
        self._frames = {'i': minute, 'h': hour, 'd': day, 'w': week, 'm': month, 'y': year}
        self._times = {'i': minute, 'h': hour, 'd': day, 'w': week, 'm': month, 'y': year}
<<<<<<< HEAD
        smarthome.scheduler.add('SQLite pack', self._pack, cron='2 3 * *', prio=5)
        smarthome.scheduler.add('SQLite dump', self._dump, cycle=self._dump_cycle, offset=20, prio=5)
=======
        smarthome.scheduler.add('SQLite Maintain', self._maintain, cron='2 3 * *', prio=5)

    def remove_orphans(self):
        current_items = [item.id() for item in self._buffer]
        db_items = self._fetchall("SELECT _item FROM num GROUP BY _item;")
        if db_items:
            for item in db_items:
                if item[0] not in current_items:
                    logger.info("SQLite: deleting entries for {}".format(item[0]))
                    self._execute("DELETE FROM num WHERE _item='{}';".format(item[0]))

    def dump(self, dumpfile):
        logger.info("SQLite: dumping database to {}".format(dumpfile))
        self._fdb_lock.acquire()
        try:
            with open(dumpfile, 'w') as f:
                for line in self._fdb.iterdump():
                    f.write('{}\n'.format(line))
        except Exception as e:
            logger.warning("SQLite: Problem dumping to '{0}': {1}".format(dumpfile, e))
        finally:
            self._fdb_lock.release()

    def move(self, old, new):
        self._execute("UPDATE OR IGNORE num SET _item={} WHERE _item='{}';".format(new, old))
>>>>>>> 26b78993

    def parse_item(self, item):
        if 'sqlite' in item.conf:
            if item.type() not in ['num', 'bool']:
                logger.warning("SQLite: only supports 'num' and 'bool' as types. Item: {} ".format(item.id()))
                return
            cache = self._fetchone("SELECT _start,_value from cache WHERE _item = '{}'".format(item.id()))
            if cache is not None:
                last_change, value = cache
                item._sqlite_last = last_change
                last_change = self._datetime(last_change)
                prev_change = self._fetchone("SELECT _start from num WHERE _item = '{}' ORDER BY _start DESC LIMIT 1".format(item.id()))
                if prev_change is not None:
                    prev_change = self._datetime(prev_change[0])
                    item.set(value, 'SQLite', prev_change=prev_change, last_change=last_change)
            else:
                last_change = self._timestamp(self._sh.now())
                item._sqlite_last = last_change
                self._execute("INSERT OR IGNORE INTO cache VALUES('{}',{},{})".format(item.id(), last_change, float(item())))
            self._buffer[item] = []
            item.series = functools.partial(self._series, item=item.id())
            item.db = functools.partial(self._single, item=item.id())
            return self.update_item
        else:
            return None

    def run(self):
        self.alive = True

    def stop(self):
        self.alive = False
        for item in self._buffer:
            if self._buffer[item] != []:
                self._insert(item)
        self._fdb_lock.acquire()
        try:
            self._fdb.close()
        except Exception:
            pass
        finally:
            self.connected = False
            self._fdb_lock.release()

    def update_item(self, item, caller=None, source=None, dest=None):
        _start = self._timestamp(item.prev_change())
        _end = self._timestamp(item.last_change())
        _dur = _end - _start
        _avg = float(item.prev_value())
        _on = int(bool(_avg))
        self._buffer[item].append((_start, _dur, _avg, _on))
        if _end - item._sqlite_last > self._buffer_time:
            self._insert(item)
        # update cache with current value
        self._execute("UPDATE OR IGNORE cache SET _start={}, _value={} WHERE _item='{}';".format(_end, float(item()), item.id()))

    def _datetime(self, ts):
        return datetime.datetime.fromtimestamp(ts / 1000, self._sh.tzinfo())

    def _execute(self, *query):
        if not self._fdb_lock.acquire(timeout=2):
            return
        try:
            if not self.connected:
                return
            self._fdb.execute(*query)
            self._fdb.commit()
        except Exception as e:
            logger.warning("SQLite: Problem with '{0}': {1}".format(query, e))
        finally:
            self._fdb_lock.release()

    def _fetchone(self, *query):
        if not self._fdb_lock.acquire(timeout=2):
            return
        try:
            if not self.connected:
                return
            reply = self._fdb.execute(*query).fetchone()
        except Exception as e:
            logger.warning("SQLite: Problem with '{0}': {1}".format(query, e))
            reply = None
        finally:
            self._fdb_lock.release()
        return reply

    def _fetchall(self, *query):
        if not self._fdb_lock.acquire(timeout=2):
            return
        try:
            if not self.connected:
                return
            reply = self._fdb.execute(*query).fetchall()
        except Exception as e:
            logger.warning("SQLite: Problem with '{0}': {1}".format(query, e))
            reply = None
        finally:
            self._fdb_lock.release()
        return reply

    def _get_timestamp(self, frame='now'):
        try:
            return int(frame)
        except:
            pass
        dt = self._sh.now()
        ts = int(time.mktime(dt.timetuple()) * 1000 + dt.microsecond / 1000)
        if frame == 'now':
            fac = 0
            frame = 0
        elif frame[-1] in self._frames:
            fac = self._frames[frame[-1]]
            frame = frame[:-1]
        else:
            return frame
        try:
            ts = ts - int(float(frame) * fac)
        except:
            logger.warning("SQLite: unkown time frame '{0}'".format(frame))
        return ts

    def _insert(self, item):
        if not self._fdb_lock.acquire(timeout=2):
            return
        tuples = sorted(self._buffer[item])
        tlen = len(tuples)
        self._buffer[item] = self._buffer[item][tlen:]
        item._sqlite_last = self._timestamp(item.last_change())
        try:
            if tlen == 1:
                _start, _dur, _avg, _on = tuples[0]
                insert = (_start, item.id(), _dur, _avg, _avg, _avg, _on)
            elif tlen > 1:
                _vals = []
                _dur = 0
                _avg = 0.0
                _on = 0.0
                _start = tuples[0][0]
                for __start, __dur, __avg, __on in tuples:
                    _vals.append(__avg)
                    _avg += __dur * __avg
                    _on += __dur * __on
                    _dur += __dur
                insert = (_start, item.id(), _dur, _avg / _dur, min(_vals), max(_vals), _on / _dur)
            else:  # no tuples
                return
            self._fdb.execute("INSERT INTO num VALUES (?,?,?,?,?,?,?);", insert)
            self._fdb.commit()
        except Exception as e:
            logger.warning("SQLite: problem updating {}: {}".format(item.id(), e))
        finally:
            self._fdb_lock.release()

    def _maintain(self):
        for item in self._buffer:
            if self._buffer[item] != []:
                self._insert(item)
        self._pack()
        if self._dumpfile:
            self.dump(self._dumpfile)

    def _pack(self):
        if not self._fdb_lock.acquire(timeout=2):
            return
        try:
            logger.debug("SQLite: pack database")
            for entry in self.periods:
                now = self._timestamp(self._sh.now())
                period, granularity = entry
                period = int(now - period * 24 * 3600 * 1000)
                granularity = int(granularity * 3600 * 1000)
                for row in self._fdb.execute(self._pack_query.format(period, granularity)):
                    gid, _start, _item, _dur, _avg, _min, _max, _on = row
                    if gid.count(',') == 0:  # ignore
                        continue
                    insert = (_start, _item, _dur, _avg, _min, _max, _on)
                    self._fdb.execute("INSERT INTO num VALUES (?,?,?,?,?,?,?);", insert)
                    self._fdb.execute("DELETE FROM num WHERE rowid in ({0});".format(gid))
                    self._fdb.commit()
            self._fdb.execute("VACUUM;")
            self._fdb.execute("PRAGMA shrink_memory;")
        except Exception as e:
            logger.exception("problem packing sqlite database: {} period: {} type: {}".format(e, period, type(period)))
            self._fdb.rollback()
        finally:
            self._fdb_lock.release()

    def _series(self, func, start, end='now', count=100, ratio=1, update=False, step=None, sid=None, item=None):
        init = not update
        if sid is None:
            sid = item + '|' + func + '|' + start + '|' + end + '|' + str(count)
        istart = self._get_timestamp(start)
        iend = self._get_timestamp(end)
        if step is None:
            if count != 0:
                step = int((iend - istart) / int(count))
            else:
                step = iend - istart
        reply = {'cmd': 'series', 'series': None, 'sid': sid}
        reply['params'] = {'update': True, 'item': item, 'func': func, 'start': iend, 'end': end, 'step': step, 'sid': sid}
        reply['update'] = self._sh.now() + datetime.timedelta(seconds=int(step / 1000))
        where = " from num WHERE _item='{0}' AND _start + _dur >= {1} AND _start <= {2} GROUP by CAST((_start / {3}) AS INTEGER)".format(item, istart, iend, step)
        if func == 'avg':
            query = "SELECT MIN(_start), ROUND(SUM(_avg * _dur) / SUM(_dur), 2)" + where + " ORDER BY _start ASC"
        elif func == 'min':
            query = "SELECT MIN(_start), MIN(_min)" + where
        elif func == 'max':
            query = "SELECT MIN(_start), MAX(_max)" + where
        elif func == 'on':
            query = "SELECT MIN(_start), ROUND(SUM(_on * _dur) / SUM(_dur), 2)" + where + " ORDER BY _start ASC"
        else:
            raise NotImplementedError
        _item = self._sh.return_item(item)
        if self._buffer[_item] != [] and end == 'now':
            self._insert(_item)
        tuples = self._fetchall(query)
        if tuples:
            if istart > tuples[0][0]:
                tuples[0] = (istart, tuples[0][1])
            if end != 'now':
                tuples.append((iend, tuples[-1][1]))
        else:
            tuples = []
        item_change = self._timestamp(_item.last_change())
        if item_change < iend:
            value = float(_item())
            if item_change < istart:
                tuples.append((istart, value))
            elif init:
                tuples.append((item_change, value))
            if init:
                tuples.append((iend, value))
        if tuples:
            reply['series'] = tuples
        return reply

    def _single(self, func, start, end='now', item=None):
        start = self._get_timestamp(start)
        end = self._get_timestamp(end)
        where = " from num WHERE _item='{0}' AND _start + _dur >= {1} AND _start <= {2};".format(item, start, end)
        if func == 'avg':
            query = "SELECT ROUND(SUM(_avg * _dur) / SUM(_dur), 2)" + where
        elif func == 'min':
            query = "SELECT MIN(_min)" + where
        elif func == 'max':
            query = "SELECT MAX(_max)" + where
        elif func == 'on':
            query = "SELECT ROUND(SUM(_on * _dur) / SUM(_dur), 2)" + where
        else:
            logger.warning("Unknown export function: {0}".format(func))
            return
        _item = self._sh.return_item(item)
        if self._buffer[_item] != [] and end == 'now':
            self._insert(_item)
        tuples = self._fetchall(query)
        if tuples is None:
            return
        return tuples[0][0]

    def _timestamp(self, dt):
        return int(time.mktime(dt.timetuple())) * 1000 + int(dt.microsecond / 1000)<|MERGE_RESOLUTION|>--- conflicted
+++ resolved
@@ -103,10 +103,6 @@
         year = 365 * day
         self._frames = {'i': minute, 'h': hour, 'd': day, 'w': week, 'm': month, 'y': year}
         self._times = {'i': minute, 'h': hour, 'd': day, 'w': week, 'm': month, 'y': year}
-<<<<<<< HEAD
-        smarthome.scheduler.add('SQLite pack', self._pack, cron='2 3 * *', prio=5)
-        smarthome.scheduler.add('SQLite dump', self._dump, cycle=self._dump_cycle, offset=20, prio=5)
-=======
         smarthome.scheduler.add('SQLite Maintain', self._maintain, cron='2 3 * *', prio=5)
 
     def remove_orphans(self):
@@ -132,7 +128,6 @@
 
     def move(self, old, new):
         self._execute("UPDATE OR IGNORE num SET _item={} WHERE _item='{}';".format(new, old))
->>>>>>> 26b78993
 
     def parse_item(self, item):
         if 'sqlite' in item.conf:
