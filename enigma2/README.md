# Enigma2

## Description
The Enigma2 plugin allows to control and read info from linux based Enigma2 satellite receivers, on which the OpenWebIF is installed.

## Requirements
This plugin requires lib requests. You can install this lib with:
<pre>
sudo pip3 install requests --upgrade
</pre>

It is completely based on the openwebif interface for Enigma2 devices

Forum thread to the plugin: https://knx-user-forum.de/forum/supportforen/smarthome-py/943871-enigma2-plugin

Version 1.1.11 tested with a VUSolo2 and a VUSolo4k with newest VTI Image.
It is currently also tested with a Dreambox 8000 and Dreambox 7020hd.

The version is tested with new multi-instance functionality of SmartHomeNG.

## Configuration

### plugin.yaml

The samples use multi-instance feature of SmartHomeNG.

```yaml
vusolo4k:
    class_name: Enigma2
    class_path: plugins.enigma2
    host: xxx.xxx.xxx.xxx
    port: 81    # 81 for "vu"-boxes, it may be port 80 for a dreambox
    cycle: 240
    fast_cycle: 30
    ssl: False    # use https or not
    verify: False    # verify ssl certificate
    instance: vusolo4k

vusolo2:
    class_name: Enigma2
    class_path: plugins.enigma2
    host: xxx.xxx.xxx.xxx
    port: 81    # 81 for "vu"-boxes, it may be port 80 for a dreambox
    cycle: 240
    fast_cycle: 30
    ssl: False    # use https or not
    verify: False    # verify ssl certificate
    instance: vusolo2
```

Note: Depending on the device a shorter cycle time can result in problems with CPU rating and, in consequence with the accessibility of the services on the device.
If cycle time is reduced, please carefully watch your device and your sh.log. In the development process, 240 seconds also worked worked fine on the used devices.

#### Attributes
  * `username`: Optional login information #not tested so far
  * `password`: Optional login information #not tested so far
  * `host`: Hostname or ip address of the Enigma2 Device.
  * `port`: Port of the Enigma2 Device, typically 80 or 81
  * `cycle`: timeperiod between two update cycles. Default is 240 seconds.
  * `ssl`: True or False => True will add "https", False "http" to the URLs in the plugin
  * `verify`: True or False => Turns certificate verification on or off. Typically False
  * `instance`: Unique identifier for each Enigma2Device / each instance of the plugin

### items.yaml

#### Example:

```yaml
enigma2:

    vusolo2:

        disc_model:
            type: str
            enigma2_data_type@vusolo2: e2hdd/e2model
            enigma2_page@vusolo2: deviceinfo
            visu_acl: ro

        disc_capacity:
            type: num
            enigma2_data_type@vusolo2: e2capacity
            enigma2_page@vusolo2: deviceinfo
            visu_acl: ro

        disc_free_space:
            type: num
            enigma2_data_type@vusolo2: e2free
            enigma2_page@vusolo2: deviceinfo
            visu_acl: ro

        e2ip:
            type: str
            enigma2_data_type@vusolo2: e2ip
            enigma2_page@vusolo2: deviceinfo
            visu_acl: ro

        e2dhcp:
            type: str
            enigma2_data_type@vusolo2: e2dhcp
            enigma2_page@vusolo2: deviceinfo
            visu_acl: ro

        e2mac:
            type: str
            enigma2_data_type@vusolo2: e2mac
            enigma2_page@vusolo2: deviceinfo
            visu_acl: ro

        e2gateway:
            type: str
            enigma2_data_type@vusolo2: e2gateway
            enigma2_page@vusolo2: deviceinfo
            visu_acl: ro

        e2netmask:
            type: str
            enigma2_data_type@vusolo2: e2netmask
            enigma2_page@vusolo2: deviceinfo
            visu_acl: ro

        e2enigmaversion:
            type: str
            enigma2_data_type@vusolo2: e2enigmaversion
            enigma2_page@vusolo2: deviceinfo
            visu_acl: ro

        e2imageversion:
            type: str
            enigma2_data_type@vusolo2: e2imageversion
            enigma2_page@vusolo2: deviceinfo
            visu_acl: ro

        e2webifversion:
            type: str
            enigma2_data_type@vusolo2: e2webifversion
            enigma2_page@vusolo2: deviceinfo
            visu_acl: ro

        e2model:
            type: str
            enigma2_data_type@vusolo2: e2model
            enigma2_page@vusolo2: about
            visu_acl: ro

        e2apid:
            type: num
            enigma2_data_type@vusolo2: e2apid
            enigma2_page@vusolo2: about
            visu_acl: ro

        e2vpid:
            type: num
            enigma2_data_type@vusolo2: e2vpid
            enigma2_page@vusolo2: about
            visu_acl: ro

        e2instandby:
            type: bool
            enigma2_data_type@vusolo2: e2instandby
            enigma2_page@vusolo2: powerstate
            visu_acl: ro

        current:

            e2videowidth:
                type: str
                enigma2_data_type@vusolo2: e2videowidth
                enigma2_page@vusolo2: about
                visu_acl: ro

            e2videoheight:
                type: str
                enigma2_data_type@vusolo2: e2videoheight
                enigma2_page@vusolo2: about
                visu_acl: ro

            eventtitle:
                type: str
                enigma2_data_type@vusolo2: current_eventtitle
                visu_acl: ro

            # more complex logic behind that data type
            eventdescription:
                type: str
                enigma2_data_type@vusolo2: current_eventdescription
                visu_acl: ro

            eventdescriptionextended:
                type: str
                enigma2_data_type@vusolo2: current_eventdescriptionextended
                visu_acl: ro

            currentvolume:
                type: num
                enigma2_data_type@vusolo2: current_volume
                visu_acl: rw

            servicename:
                type: str
                enigma2_data_type@vusolo2: e2servicename
                enigma2_page@vusolo2: subservices
                visu_acl: ro

            servicereference:
                type: str
                enigma2_data_type@vusolo2: e2servicereference
                enigma2_page@vusolo2: subservices
                visu_acl: rw

            servicestream:
                type: str
                visu_acl: rw
                eval: "'<a href=\"http://'+sh.vusolo2._enigma2_device._host+':'+sh.vusolo2._enigma2_device._port+'/web/stream.m3u?ref='+sh.enigma2.vusolo2.current.servicereference()+'\"><img class=\"ui-corner-all\" id=\"mjpgImage\" style=\"width:95%\" alt=\"Processing...\" src=\"http://'+sh.vusolo2._enigma2_device._host+':'+sh.vusolo2._enigma2_device._port+'/grab?format=png&r=720&'+sh.enigma2.vusolo2.current.servicereference()+'\"></a>'"
                eval_trigger:
                  - init
                  - enigma2.vusolo2.current.servicereference

        services:

            DasErste_HD:
                type: bool
                sref@vusolo2: '1:0:19:283D:3FB:1:C00000:0:0:0:'
                enforce_updates: 'true'
                visu_acl: rw

            ZDF_HD:
                type: bool
                sref@vusolo2: '1:0:19:2B66:3F3:1:C00000:0:0:0:'
                enforce_updates: 'true'
                visu_acl: rw

            DREI_SAT:
                type: bool
                sref@vusolo2: '1:0:19:2B8E:3F2:1:C00000:0:0:0:'
                enforce_updates: 'true'
                visu_acl: rw

            PHOENIX:
                type: bool
                sref@vusolo2: '1:0:19:285B:401:1:C00000:0:0:0:'
                enforce_updates: 'true'
                visu_acl: rw

            ARTE:
                type: bool
                sref@vusolo2: '1:0:19:283E:3FB:1:C00000:0:0:0:'
                enforce_updates: 'true'
                visu_acl: rw

            KIKA:
                type: bool
                sref@vusolo2: '1:0:19:2B98:3F2:1:C00000:0:0:0:'
                enforce_updates: 'true'
                visu_acl: rw

            BR:
                type: bool
                sref@vusolo2: '1:0:19:2855:401:1:C00000:0:0:0:'
                enforce_updates: 'true'
                visu_acl: rw

            EINSPLUS:
                type: bool
                sref@vusolo2: '1:0:19:2889:40F:1:C00000:0:0:0:'
                enforce_updates: 'true'
                visu_acl: rw

            ZDFNEO:
                type: bool
                sref@vusolo2: '1:0:19:2B7A:3F3:1:C00000:0:0:0:'
                enforce_updates: 'true'
                visu_acl: rw

            SERVUSTV:
                type: bool
                sref@vusolo2: '1:0:19:1332:3EF:1:C00000:0:0:0:'
                enforce_updates: 'true'
                visu_acl: rw

        # see http://dream.reichholf.net/wiki/Enigma2:WebInterface#RemoteControl
        remote:

            TEXT:
                type: bool
                visu_acl: rw
                enigma2_remote_command_id@vusolo2: 388
                enforce_updates: 'true'

            RED:
                type: bool
                visu_acl: rw
                enigma2_remote_command_id@vusolo2: 398
                enforce_updates: 'true'

            GREEN:
                type: bool
                visu_acl: rw
                enigma2_remote_command_id@vusolo2: 399
                enforce_updates: 'true'

            YELLOW:
                type: bool
                visu_acl: rw
                enigma2_remote_command_id@vusolo2: 400
                enforce_updates: 'true'

            BLUE:
                type: bool
                visu_acl: rw
                enigma2_remote_command_id@vusolo2: 401
                enforce_updates: 'true'

            PAUSE:
                type: bool
                visu_acl: rw
                enigma2_remote_command_id@vusolo2: 119
                enforce_updates: 'true'

            STOP:
                type: bool
                visu_acl: rw
                enigma2_remote_command_id@vusolo2: 128
                enforce_updates: 'true'

            PLAY:
                type: bool
                visu_acl: rw
                enigma2_remote_command_id@vusolo2: 207
                enforce_updates: 'true'

            FF:
                type: bool
                visu_acl: rw
                enigma2_remote_command_id@vusolo2: 159
                enforce_updates: 'true'

            REWIND:
                type: bool
                visu_acl: rw
                enigma2_remote_command_id@vusolo2: 168
                enforce_updates: 'true'

            POWER:
                type: bool
                visu_acl: rw
                enigma2_remote_command_id@vusolo2: 116
                enforce_updates: 'true'

            OK:
                type: bool
                visu_acl: rw
                enigma2_remote_command_id@vusolo2: 352
                enforce_updates: 'true'

            EXIT:
                type: bool
                visu_acl: rw
                enigma2_remote_command_id@vusolo2: 174
                enforce_updates: 'true'

            INFO:
                type: bool
                visu_acl: rw
                enigma2_remote_command_id@vusolo2: 352
                enforce_updates: 'true'

            AUDIO:
                type: bool
                visu_acl: rw
                enigma2_remote_command_id@vusolo2: 392
                enforce_updates: 'true'

            VIDEO:
                type: bool
                visu_acl: rw
                enigma2_remote_command_id@vusolo2: 393
                enforce_updates: 'true'

            EPG:
                type: bool
                visu_acl: rw
                enigma2_remote_command_id@vusolo2: 358
                enforce_updates: 'true'

            MENU:
                type: bool
                visu_acl: rw
                enigma2_remote_command_id@vusolo2: 139
                enforce_updates: 'true'

            SUBTITLE:
                type: bool
                visu_acl: rw
                enigma2_remote_command_id@vusolo2: 370
                enforce_updates: 'true'

            UP:
                type: bool
                visu_acl: rw
                enigma2_remote_command_id@vusolo2: 103
                enforce_updates: 'true'

            DOWN:
                type: bool
                visu_acl: rw
                enigma2_remote_command_id@vusolo2: 108
                enforce_updates: 'true'

            LEFT:
                type: bool
                visu_acl: rw
                enigma2_remote_command_id@vusolo2: 105
                enforce_updates: 'true'

            RIGHT:
                type: bool
                visu_acl: rw
                enigma2_remote_command_id@vusolo2: 106
                enforce_updates: 'true'

            VolUP:
                type: bool
                visu_acl: rw
                enigma2_remote_command_id@vusolo2: 115
                enforce_updates: 'true'

            VolDOWN:
                type: bool
                visu_acl: rw
                enigma2_remote_command_id@vusolo2: 114
                enforce_updates: 'true'

            MUTE:
                type: bool
                visu_acl: rw
                enigma2_remote_command_id@vusolo2: 113
                enforce_updates: 'true'

            NEXT:
                type: bool
                visu_acl: rw
                enigma2_remote_command_id@vusolo2: 407
                enforce_updates: 'true'

            PREVIOUS:
                type: bool
                visu_acl: rw
                enigma2_remote_command_id@vusolo2: 412
                enforce_updates: 'true'

            KEY_0:
                type: bool
                visu_acl: rw
                enigma2_remote_command_id@vusolo2: 11
                enforce_updates: 'true'

            KEY_1:
                type: bool
                visu_acl: rw
                enigma2_remote_command_id@vusolo2: 2
                enforce_updates: 'true'

            KEY_2:
                type: bool
                visu_acl: rw
                enigma2_remote_command_id@vusolo2: 3
                enforce_updates: 'true'

            KEY_3:
                type: bool
                visu_acl: rw
                enigma2_remote_command_id@vusolo2: 4
                enforce_updates: 'true'

            KEY_4:
                type: bool
                visu_acl: rw
                enigma2_remote_command_id@vusolo2: 5
                enforce_updates: 'true'

            KEY_5:
                type: bool
                visu_acl: rw
                enigma2_remote_command_id@vusolo2: 6
                enforce_updates: 'true'

            KEY_6:
                type: bool
                visu_acl: rw
                enigma2_remote_command_id@vusolo2: 7
                enforce_updates: 'true'

            KEY_7:
                type: bool
                visu_acl: rw
                enigma2_remote_command_id@vusolo2: 8
                enforce_updates: 'true'

            KEY_8:
                type: bool
                visu_acl: rw
                enigma2_remote_command_id@vusolo2: 9
                enforce_updates: 'true'

            KEY_9:
                type: bool
                visu_acl: rw
                enigma2_remote_command_id@vusolo2: 10
                enforce_updates: 'true'
```

## Functions

### get_audio_tracks()
This function returns an array of dicts with the following keys: "e2audiotrackdescription" (string), "e2audiotrackid" (int), "e2audiotrackpid" (int), "e2audiotrackactive" (bool)
<pre>
sh.vusolo2.get_audio_tracks()
</pre>

### send_message(messagetext, messagetype=1, timeout=10)
Sets a message to the device
messagetype: Number from 0 to 3, 0= Yes/No, 1= Info, 2=Message, 3=Attention
timeout: Number of seconds the message should stay on the device, default: 10

```python
sh.vusolo2.send_message("Testnachricht",1,10)
```

### set_power_state(value)
Sets the power state to a specific value:
0 = Toggle Standby
1 = Deepstandby
2 = Reboot
3 = Restart Enigma2
4 = Wakeup from Standby
5 = Standby

E.g. toggle standby:
```python
sh.vusolo2.set_power_state(0)
```

### set_power_state(value)
Sets the power state to a specific value:
0 = Toggle Standby
1 = Deepstandby
2 = Reboot
3 = Restart Enigma2
4 = Wakeup from Standby
5 = Standby

E.g. toggle standby:
<pre>
sh.vusolo2.set_power_state(0)
</pre>       

### get_answer()
This function checks for an answer to a sent message. If you call this method, take into account the timeout until the message can be answered and e.g. set a "while (count < 0)"

```python
sh.vusolo2.get_answer()
<<<<<<< HEAD
</pre>
=======
```
>>>>>>> 4abccaff
<|MERGE_RESOLUTION|>--- conflicted
+++ resolved
@@ -540,27 +540,9 @@
 sh.vusolo2.set_power_state(0)
 ```
 
-### set_power_state(value)
-Sets the power state to a specific value:
-0 = Toggle Standby
-1 = Deepstandby
-2 = Reboot
-3 = Restart Enigma2
-4 = Wakeup from Standby
-5 = Standby
-
-E.g. toggle standby:
-<pre>
-sh.vusolo2.set_power_state(0)
-</pre>       
-
 ### get_answer()
 This function checks for an answer to a sent message. If you call this method, take into account the timeout until the message can be answered and e.g. set a "while (count < 0)"
 
 ```python
 sh.vusolo2.get_answer()
-<<<<<<< HEAD
-</pre>
-=======
-```
->>>>>>> 4abccaff
+```