--- conflicted
+++ resolved
@@ -145,10 +145,7 @@
     # level: required loglevel
     # text: text to log
     def log(self, level, text, *args):
-<<<<<<< HEAD
         # Section given: Check level
-=======
->>>>>>> d389d331
         if level <= self.__loglevel:
             indent = "\t" * self.__indentlevel
             text = text.format(*args)
