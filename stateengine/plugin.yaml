--- conflicted
+++ resolved
@@ -26,13 +26,8 @@
     documentation: https://www.smarthomeng.de/user/plugins/stateengine/user_doc.html
     support: https://knx-user-forum.de/forum/supportforen/smarthome-py/1303071-stateengine-plugin-support
 
-<<<<<<< HEAD
     version: 1.5.2
     sh_minversion: 1.6
-=======
-    version: 1.4.2
-    sh_minversion: 1.5d
->>>>>>> 7e0781a7
     multi_instance: False
     classname: StateEngine
     restartable: unknown
@@ -527,8 +522,4 @@
 # Definition of plugin functions defined by this plugin
 
 logic_parameters: NONE
-<<<<<<< HEAD
-# Definition of logic parameters defined by this plugin
-=======
-# Definition of logic parameters defined by this plugin
->>>>>>> 7e0781a7
+# Definition of logic parameters defined by this plugin