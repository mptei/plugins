# Metadata for the StateEngine plugin
plugin:
    # Global plugin attributes
    type: system
    description:
        de: 'Zustandsautomat für SmarthomeNG, ehemals AutoBlind'
        en: 'Finite state machine for SmarthomeNG, previously known as AutoBlind'
    description_long:
        de: 'Der ursprüngliche Zweck dieses Plugins war es, Jalousien zu
             steuern. Mit den steigenden Anforderungen hat es sich jedoch zu
             einem flexiblen Zustandsautomaten entwickelt, mit dem nahezu alles
             gesteuert werden kann. Im Prinzip ist es ein `endlicher
             Automat <https://de.wikipedia.org/wiki/Endlicher_Automat>`_.
             Dabei arbeitet das Plugin nicht mit Events, die zu konkreten Zuständen
             führen, sondern mit einer hierarchischen Evaluierung der Zustände.
             '
        en: 'Initially this plugin was used to automatically control blinds.
             Meanwhile it is a flexible fully featured `finite state machine
             <https://en.wikipedia.org/wiki/Finite-state_machine>`_. It does not
             work with typical events to define which state is evaluated next but
             with hierarchical states.
            '
    requirements:
        de: 'pydotplus python Modul, graphviz'
        en: 'pydotplus python module, graphviz'
    requirements_long:
        de: 'Das Plugin benötigt die folgende Software, um die State Engine im Webinterface visuell darzustellen:\n
             \n
             - graphviz: ``sudo apt install graphviz``\n
             - Python Modul pydotplus: ``pip3 install pydotplus``\n
             '
        en: 'This plugin needs the following software to be installed to visualize the State Engine in the web interface:\n
             \n
             - graphviz: ``sudo apt install graphviz``\n
             - Python Modul pydotplus: ``pip3 install pydotplus``\n
             '
    maintainer: onkelandy
    tester: '?'
    state: ready
    documentation: https://www.smarthomeng.de/user/plugins/stateengine/user_doc.html
    support: https://knx-user-forum.de/forum/supportforen/smarthome-py/1303071-stateengine-plugin-support

    version: 1.9.0
    sh_minversion: 1.6
    multi_instance: False
    classname: StateEngine
    restartable: unknown
    attribute_prefix: se

parameters:
    # Definition of parameters to be configured in etc/plugin.yaml
    startup_delay_default:
        type: int
        default: 10
        valid_min: -1
        valid_max: 600
        description:
            de: 'Vorgabe für Verzögerung der ersten Zustandsermittlung beim Start'
            en: 'Default delay for first state determination at startup'
        description_long:
            de: '**Vorgabewert für die Startverzögerung der ersten Zustandsermittlung beim Start von smarthomeNG:**\n
                Beim Starten von smarthomeNG dauert es üblicherweise einige
                Sekunden, bis alle Items initialisiert sind. Um zu verhindern,
                dass die erste Zustandsermittlung stattfindet, bevor alle Items
                ihren Initialwert haben, wird die erste Zustandsermittlung
                verzögert. Die Dauer der Verzögerung kann bei den Objekt-Items
                angegeben werden. Wenn bei einem Objekt-Item kein Wert angegeben
                ist, wird der hier angegebene Standardwert verwendet.\n
                \n
                - Zahl größer 0:
                Angabe der Startverzögerung in Sekunden. Während der
                Startverzögerung sind die Auslöser der Zustandsermittlung
                inaktiv.\n
                - 0:
                Keine Startverzögerung. Die erste Zustandsermittlung wird direkt
                nach der Initialisierung des Objekt-Items durchgeführt.\n
                - -1:
                Es wird keine erste Zustandsermittlung durchgeführt.\n
                \n
                Ohne Angabe dieses Parameters wird der Standardwert von 10 Sekunden angenommen.
                '
            en: '**Default delay for first state determination at startup:**\n
                At smarthome startup some items might not be initialized correctly.
                To avoid a wrong state evaluation the evaluation can be postponed by the
                given amount of seconds.
                \n
                - digit higher than 0: start delay in seconds\n
                - 0: no start delay, immediate init\n
                - -1: no init\n
                \n
                '

    suspend_time_default:
        type: int
        default: 3600
        valid_min: 1
        valid_max: 86400
        description:
            de: 'Vorgabezeit zur Unterbrechung der automatischen Steuerung nach manuellen Aktionen'
            en: 'Default suspend duration after manual actions'
        description_long:
            de: '**Vorgabezeit zur Unterbrechung der automatischen Steuerung nach manuellen Aktionen:**\n
                 Nach manuellen Aktionen kann die Automatik für eine bestimmte Zeit
                 Unterbrochen werden. Die Dauer dieser Unterbrechungen kann bei den
                 Objekt-Items angegeben werden. Die Einheit für den Wert sind
                 Sekunden. Wenn bei einem Objekt-Item kein Wert angegeben ist, wird
                 der hier angegebene Standardwert verwendet. Wenn kein abweichender
                 Standardwert in der Plugin-Konfiguration angegeben ist, ist der
                 Vorgabewert 3600 Sekunden (1 Stunde)
                 '
            en: '**Default suspend duration after manual actions**:
                After a manual change of the item the automatic evaluation is paused.
                This value defines the duration of the pause in seconds if the
                value is not defined in the object item itself.
                '

    log_level:
        type: int
        default: 0
        valid_list:
          - 0
          - 1
          - 2
          - 3
        valid_list_description:
            de: ['deaktiviert', 'Info', 'Debug', 'Develop']
            en: ['deactivated', 'Info', 'Debug', 'Develop']
        description:
            de: 'Erweiterte Protokollierung: Loglevel (0: aus, 1: Info, 2: Debug, 3: Develop/Verbose)'
            en: 'Extended Logging: Loglevel (0: off, 1: Info, 2: Debug, 3: Develop/Verbose)'
        description_long:
            de: '**Erweiterte Protokollierung:**\n
                 Bei einem Wert von 1 oder 2 wird pro Item eine eigene Logdatei im unter log_directory
                 angegebenen Verzeichnis angelegt.
                 Wenn der Parameter nicht angegeben oder auf 0 gestellt ist,
                 ist die erweiterte Protokollierung deaktiviert.
                 '
            en: '**Extended Logging**:\n
                If 1 or 2 is given  there will be a seperate log file for each item in the folder
                defined as log_directory.
                If the parameter is absent or set to 0 no extended logging is active
                '

    log_directory:
        type: str
        default: 'var/log/StateEngine/'
        description:
            de: 'Erweiterte Protokollierung: Verzeichnis für die Protokolldateien'
            en: 'Extended Logging: Directory for log files'
        description_long:
            de: '**Verzeichnis für die Protokolldateien:**\n
                 Die Logdateien der erweiterten Protokollierung werden in das
                 hier angegebene Verzeichnis geschrieben.\n
                 Wenn der angegebene Verzeichnisname mit "/" beginnt wird er als
                 absoluter Verzeichnisname behandelt. Alle anderen
                 Verzeichnisnamen werden als Unterverzeichnisse des smarthomeNG
                 Basisverzeichnisses behandelt. Das angegebene Verzeichnis wird
                 angelegt, wenn es nicht existiert.\n
                 Wenn hier kein abweichendes Verzeichnis angegeben ist, wird das
                 Verzeichnis ``<smarthome_base_directory>/var/log/StateEngine/``
                 verwendet.
                 '
            en: '**Directory for log files**:\n
                The extended log files are saved in the directory defined with
                this parameter.\n
                If the folder name starts with a "/" it is
                interpreted as an absolut path, otherwise relative to the smarthomeNG
                base folder. The folder is created on the first plugin start if
                it does not exist.\n
                If the parameter is absent the log files will be saved to
                ``<smarthome_base_directory>/var/log/StateEngine/``
                '
    log_maxage:
        type: int
        valid_min: 0
        default: 0
        description:
            de: 'Erweiterte Protokollierung: Anzahl der Tage, nach der die Dateien im Verzeichnis für die Protokolldateien wieder gelöscht werden sollen'
            en: 'Extended Logging: Number of days after which the files in the directory for log files should be deleted'
        description_long:
            de: '**Log Rotation für erweiterte Protokollierung:**\n
                 Alte Protokolldateien können nach einer bestimmten Zeit
                 automatisch gelöscht werden. Durch diesen Parameter wird die Anzahl
                 der Tage festgelegt, nach der die Dateien gelöscht werden sollen.
                 Das Löschen ist ausgesetzt, solange der Parameter den Wert 0 hat.
                 Wenn der Parameter auf einen anderen Wert gesetzt wird, wird das
                 Alter der Dateien im Protokollverzeichnis ``log_directory``
                 täglich geprüft und überalterte Dateien werden gelöscht.\n
                 \n
                 **Achtung:**\n
                 Die Löschfunktionalität prüft und löscht alle
                 Dateien im Protokollverzeichnis, ob sie Protokolldateien sind
                 oder nicht. Daher sollten keine anderen Dateien in diesem
                 Verzeichnis abgelegt werden!
                 '
            en: '**Log rotation for extended logging:**\n
                If this parameter is not set to 0 older log files get deleted after
                the given amount of days from the ``log_directory``.\n
                \n
                **Warning:**\n
                Everything gets deleted from the given directory, not just log files!
                '

    instant_leaveaction:
        type: bool
        default: False
        description:
            de: 'Ist dieser Parameter auf True gesetzt, werden "on leave" Aktionen sofort ausgeführt, wenn der aktuelle Zustand nicht mehr eingenommen wird. Standardmäßig werden die Aktionen erst direkt vor dem Eintreten in einen neuen Zustand getriggert.'
            en: 'If this parameter is set to True the "on leave" actions are run immediately after not entering the current state
            again. By default the actions are triggered directly before entering a new state.'

item_attributes:
    # Definition of item attributes defined by this plugin (enter 'item_attributes: NONE', if section should be empty)
    type:
        type: str
        valid_list:
          - 'bool'
        valid_list_description:
            de: ['Der Item Typ muss auf bool gestellt werden!']
            en: ['The item type has to be set to bool']
        description:
            de: 'Datentyp des Objekt-Items. Muss "bool" sein.'
            en: 'Data type of the object item. Has to be "bool"'

    se_instant_leaveaction:
        type: bool
        default: False
        description:
            de: 'Ist dieser Parameter auf True gesetzt, werden "on leave" Aktionen sofort ausgeführt, wenn der aktuelle Zustand nicht mehr eingenommen wird. Standardmäßig werden die Aktionen erst direkt vor dem Eintreten in einen neuen Zustand getriggert.'
            en: 'If this parameter is set to True the "on leave" actions are run immediately after not entering the current state
            again. By default the actions are triggered directly before entering a new state.'

    se_plugin:
        type: str
        mandatory: True
        valid_list:
          - 'active'
          - 'inactive'
        valid_list_description:
            de: ['Aktiviert die State Machine', 'Jeder andere Wert deaktiviert die State Machine']
            en: ['Activates the state machine', 'Any other value deactivates the state machine']
        description:
            de: 'Kennzeichnet das Item als Objekt-Item des StateEngine-Plugins. Ist der Wert nicht "active", werden keine Zustände evaluiert.'
            en: 'Makes the StateEngine-Plugin aware of this item as an object item. If the value is not "active", the state are not evaluated.'

    se_startup_delay:
        type: int
        valid_min: -1
        valid_max: 600
        description:
            de: 'Vorgabe für Verzögerung der ersten Zustandsermittlung beim Start'
            en: 'Default delay for first state determination at startup'
        description_long:
            de: '**Startverzögerung der ersten Zustandsermittlung beim Start von smarthomeNG:**\n
                Beim Starten von smarthomeNG dauert es üblicherweise einige
                Sekunden, bis alle Items initialisiert sind. Um zu verhindern,
                dass die erste Zustandsermittlung stattfindet, bevor alle Items
                ihren Initialwert haben, wird die erste Zustandsermittlung
                verzögert. Zustandsermittlungen, die durch Items oder Timer vor Ablauf der
                Startverzögerung ausgelöst werden, werden nicht durchgeführt.
                Die zulässigen Werte für ``se_startup_delay`` sind identisch
                mit den zulässigen Werten für den Plugin-Parameter
                ``startup_delay_default``.
                '
            en: '**Delay for first state determination at startup:**\n
                 All evaluations are suspended until the startup delay has passed.
                 The values for ``se_startup_delay`` are the same as for the plugin
                 parameter ``startup_delay_default``.
                 '

    se_laststate_item_name:
        type: str
        description:
            de: 'Id des Items, in dem der Name des aktuellen Zustands abgelegt wird'
            en: 'Id of the item that saves the name of the current state'
        description_long:
            de: '**Id des Items, in dem der Name des aktuellen Zustands abgelegt wird:**\n
                In das hier verknüpfte Item wird der Name des aktuellen Zustands
                abgelegt. Das Item kann für Displayzwecke und Bedingungen verwendet werden.
                '
            en: '**Id of the item that saves the name of the current state:**\n
                 The item defined here saves the name of the current state for
                 visualization purposes and conditions.
                 '

    se_laststate_item_id:
        type: str
        description:
            de: 'Id des Items, in dem die ID des aktuellen Zustands abgelegt wird'
            en: 'Id of the item that saves the ID of the current state'
        description_long:
            de: '**Id des Items, in dem der aktuelle Zustand abgelegt wird:**\n
                In das hier verknüpfte Item wird die Id des aktuellen Zustands
                abgelegt. Das Item kann mit dem Attribut ``cache: yes``
                versehen werden, dann bleibt der vorherige Zustand bei einem
                Neustart von smarthomeNG erhalten.
                '
            en: '**Id of the item that saves the id of the current state:**\n
                 In combination with the attribute ``cache: yes`` the defined item
                 can be used to load the last state after the plugin start.
                 '
    se_lastconditionset_item_name:
        type: str
        description:
            de: 'Name des Items, in dem der Name des zuletzt genutzten Zustandsets abgelegt wird'
            en: 'Name of the item that saves the name of the last used condition set'
        description_long:
            de: '**Name des Items, in dem der Name des aktuellen Zustandsets abgelegt wird:**\n
                In das hier verknüpfte Item wird der Name des zuletzt aktiven Zustandsets
                abgelegt. Das Item kann für Displayzwecke, Aktionen und Bedingungen genutzt werden.
                '
            en: '**Name of the item that saves the name of the last condition set:**\n
                 The item defined here saves the name of the last active condition set.
                 It can be used for visualization, actions and conditions.
                 '

    se_lastconditionset_item_id:
        type: str
        description:
            de: 'ID des Items, in dem der Name des zuletzt genutzten Zustandsets abgelegt wird'
            en: 'ID of the item that saves the name of the last used condition set'
        description_long:
            de: '**ID des Items, in dem der Name des aktuellen Zustandsets abgelegt wird:**\n
                In das hier verknüpfte Item wird der Name des zuletzt aktiven Zustandsets
                abgelegt. Das Item kann für Displayzwecke, Aktionen und Bedingungen genutzt werden.
                '
            en: '**ID of the item that saves the name of the last condition set:**\n
                 The item defined here saves the name of the last active condition set.
                 It can be used for visualization, actions and conditions.
                 '

    se_shouldnotrelease_item:
        type: str
        description:
            de: 'ID des Items, in dem interne Informationen für das released_by Feature gespeichert werden'
            en: 'ID of the item that saves internal information for the released_by feature'
        description_long:
            de: '**ID des Items, in dem interne Informationen für das released_by Feature gespeichert werden:**\n
               Ein Dictionary mit den Stati als Keys, die ein se_released_by Attribut haben und den Stati/Items
               als Values, die zuvor schon aktiv waren und erst bei einem erneuten Wechsel von "can not be entered"
               auf "can be entered" den entsprechenden Status released, also (vorübergehend) auflöst.
               '
            en: '**ID of the item that saves internal information for the released_by feature:**\n
                A dictionary with the states as keys that have an se_released_by attribute and the states/items
                as values that have been active before already and only release/overrule the relevant state
                if they change from "can not be entered" to "can be entered".
                '

    se_hasreleased_item:
        type: str
        description:
            de: 'ID des Items, in dem interne Informationen für das released_by Feature gespeichert werden'
            en: 'ID of the item that saves internal information for the released_by feature'
        description_long:
            de: '**ID des Items, in dem interne Informationen für das released_by Feature gespeichert werden:**\n
               Ein Dictionary mit den Stati als Keys, die ein se_released_by Attribut haben und den Stati/Items
               als Values, die jene Items bereits aufgelöst haben und somit erst bei erneutem Wechsel
               von "can not be entered" auf "can be entered" den enstprechenden Status released, also (vorübergehend)
               auflösen.
               '
            en: '**ID of the item that saves internal information for the released_by feature:**\n
                A dictionary with the states as keys that have an se_released_by attribute and the states/items
                as values that have released them already and only release/overrule the relevant state
                if they change from "can not be entered" to "can be entered" again.
                '

    se_repeat_actions:
        type: bool
        description:
            de: 'Wiederholen der Aktionen bei unverändertem Zustand'
            en: 'Repeat actions on eval even if the state stays the same'
        description_long:
            de: '**Wiederholen der Aktionen bei unverändertem Zustand:**\n
                Im Normalfall werden Aktionen jedesmal ausgeführt wenn der
                aktuelle Zustand neu ermittelt wurde. Dies ist unabhängig davon,
                ob sich der Zustand bei der Neuermittlung geändert hat oder nicht.
                Durch die Angabe von ``se_repeat_actions: false`` werden die Aktionen
                nur beim erstmaligen Aktivieren des Zustands ausgeführt. Diese Option
                ist auch für jede Aktion separat verfügbar, um vom hier angegebenen
                Wert abzuweichen.
                '
            en: '**Repeat actions on eval even if the state stays the same:**\n
                 Generally actions are executed every time a state is entered, even if
                 the state does not change. By setting ``se_repeat_actions: false``
                 the actions are exclusively when entering the first state the first time.
                 This option is also available for every action seperately to overrule this setting.
                 '

    se_suspend_time:
        type: foo
        valid_min: 1
        valid_max: 86400
        description:
            de: 'Dauer der Unterbrechung der automatischen Steuerung nach manuellen Aktionen in Sekunden'
            en: 'Suspend duration after manual actions in seconds'
        description_long:
            de: '**Unterbrechung der automatischen Steuerung nach manuellen Aktionen:**\n
                 Nach manuellen Aktionen kann die Automatik für eine bestimmte Zeit
                 Unterbrochen werden. Wird die Dauer nicht im Objekt-Item definiert,
                 wird die Standarddauer aus der Plugin Konfiguration oder der Standardwert
                 von 3600 Sekunden (1 Stunde) angenommen.
                 '
            en: '**Suspend duration after manual actions**:
                After a manual change of the item the automatic evaluation is paused.
                If this value is not defined in the object item, the default value
                from the plugin configuration or the default value of 3600 seconds (1 hour)
                is used.
                '

    se_item_suspend_end:
        type: str
        description:
            de: 'Id des Items, in dem das Ende der Suspendzeit abgelegt werden soll'
            en: 'Id of the item that saves the suspend end time'
        description_long:
            de: '**Id des Items, in dem das Ende der Suspendzeit abgelegt werden soll:**\n
                Für Visualisierungszwecke kann der Inhalt des hier verknüpften Items
                angezeigt werden. Dadurch ist ersichtlich, bis wann die Statusevaluierung
                noch ausgesetzt wird.
                '
            en: '**Id of the item that saves the suspend end time:**\n
                To visualize the end time of the suspend state.
                '

    se_item_suspend_start:
        type: str
        description:
            de: 'Id des Items, in dem der Start der Suspendzeit abgelegt werden soll'
            en: 'Id of the item that saves the suspend start time'
        description_long:
            de: '**Id des Items, in dem der Start der Suspendzeit abgelegt werden soll:**\n
                Für Visualisierungszwecke kann der Inhalt des hier verknüpften Items
                z.B. im clock.countdown Widget der SmartVisu genutzt werden.
                '
            en: '**Id of the item that saves the suspend start time:**\n
                To visualize the start time of the suspend state can be used
                for example for the clock.countdown widget.
                '

    se_log_level:
        type: int
        valid_list:
          - 0
          - 1
          - 2
          - 3
        valid_list_description:
            de: ['deaktiviert', 'Info', 'Debug', 'Develop']
            en: ['deactivated', 'Info', 'Debug', 'Develop']
        description:
            de: 'Loglevel für ein konkretes Stateengine Item'
            en: 'Log level for a distinct stateengine item'
        description_long:
            de: 'Das global angegebene Loglevel kann für jedes SE item individuell überschrieben werden.
                 Somit ist es einfacher möglich, bestimme State Engines zu debuggen.
                '
            en: 'The globally defined log level can be overwritten for each SE item individually.
                 Therefore it is easier to debug specific state engines.
                '

    se_use:
        type: list(str)
        description:
            de: 'Nutzen eines Vorgabezustands'
            en: 'Using a default template'
        description_long:
            de: 'Vorgabezustände werden als Item an beliebiger Stelle innerhalb der
                Item-Struktur definiert. Im konkreten Zustands-Item kann das Vorgabezustand-Item
                oder ein beliebiges struct über das Attribut se_use referenziert werden. Die zu
                nützenden Templates können auch über die **eval:** Deklaration zu Beginn des Werts
                unter Einbezug eines validen Eval-Ausdrucks dynamisch zur Laufzeit gesetzt werden.
                '
            en: 'Template states are defined as an item at any given position in the item tree.
                In the specific state item the template or any struct can get referenced by using the attribute
                se_use. The templates that should be used can even be dynamically changed during runtime
                by using the **eval:** declaration in front of a valid eval expression
                '
<<<<<<< HEAD
=======

    se_released_by:
        type: list(str)
        description:
            de: 'Definieren von untergeordneten Zuständen, die den aktuellen Zustand auflösen können'
            en: 'Definition of subordinate states that can release the current state'
        description_long:
            de: '
                '
            en: '
                '
>>>>>>> 6199b288

item_structs:
    # Definition of item-structure templates for this plugin (enter 'item_structs: NONE', if section should be empty)
    general:
        name: Vorlage-Struktur für einen Zustandsautomaten

        state_id:
            remark: The id/path of the actual state is assigned to this item by the stateengine
            type: str
            visu_acl: ro
            cache: True

        state_name:
            remark: The name of the actual state is assigned to this item by the stateengine
            type: str
            visu_acl: ro
            cache: True

        conditionset_id:
            remark: The id/path of the actual condition set is assigned to this item by the stateengine
            type: str
            visu_acl: ro
            cache: True

        conditionset_name:
            remark: The name of the actual condition set is assigned to this item by the stateengine
            type: str
            visu_acl: ro
            cache: True

        shouldnotrelease:
            remark: Helper item for releasedby function
            type: dict
            visu_acl: ro
            cache: True
            initial_value: "{}"

        hasreleased:
            remark: Helper item for releasedby function
            type: dict
            visu_acl: ro
            cache: True
            initial_value: "{'initial': 'start'}"

        retrigger:
            remark: Item to retrigger the rule set evaluation
            type: bool
            visu_acl: rw
            enforce_updates: True
            on_update: ..rules = True

        settings:
            settings_edited:
                type: bool
                name: settings editiert
                eval_trigger: ...settings.*
                eval: not sh..self()
                on_update: ...retrigger = True if sh..self.property.prev_update_age > 0.1 else None

        rules:
            name: Zustandsautomat
            remark: configure your se_item_* and eval_triggers here
            type: bool
            se_plugin: active
            eval: True
            se_laststate_item_id: ..state_id
            se_laststate_item_name: ..state_name
            se_lastconditionset_item_id: ..conditionset_id
            se_lastconditionset_item_name: ..conditionset_name
            se_shouldnotrelease_item: ..shouldnotrelease
            se_hasreleased_item: ..hasreleased

    state_lock:
        name: Zustandsvorlage zum Sperren der Evaluierung

        lock:
            type: bool
            knx_dpt: 1
            visu_acl: rw
            cache: 'on'

        rules:
            se_item_lock: ..lock
            eval_trigger:
                - ..lock

            lock:
                name: gesperrt

                enter:
                    se_value_lock: True

    state_suspend:
        name: Zustandsvorlage für manuelles Aussetzen

        suspend:
            type: bool
            knx_dpt: 1
            visu_acl: rw
            cache: True

            visu:
                type: bool
                knx_dpt: 1
                visu_acl: rw
                cache: True

        suspend_end:
            type: str
            visu_acl: ro
            eval: "'' if not any(char.isdigit() for char in sh..self.date_time()) else sh..self.date_time().split(' ')[1].split('.')[0]"
            eval_trigger: .date_time
            crontab: init

            date_time:
                type: str
                visu_acl: ro
                cache: True

            unix_timestamp:
                type: num
                visu_acl: ro
                eval: "0 if not any(char.isdigit() for char in sh...date_time()) else  sh.tools.dt2ts(shtime.datetime_transform(sh...date_time())) * 1000"
                eval_trigger: ..date_time
                crontab: init

        suspend_start:
            type: str
            visu_acl: ro
            eval: "'' if not any(char.isdigit() for char in sh..self.date_time()) else sh..self.date_time().split(' ')[1].split('.')[0]"
            eval_trigger: .date_time
            crontab: init

            date_time:
                type: str
                visu_acl: ro
                cache: True

            unix_timestamp:
                remark: Can be used for the clock.countdown widget
                type: num
                visu_acl: ro
                eval: "0 if not any(char.isdigit() for char in sh...date_time()) else  sh.tools.dt2ts(shtime.datetime_transform(sh...date_time())) * 1000"
                eval_trigger: ..date_time
                crontab: init

        manuell:
            type: bool
            name: manuell
            se_manual_invert: True
            remark: Adapt the se_manual_exclude the way you need it
            #se_manual_include: KNX:* Force manual mode based on source
            se_manual_exclude:
              - database:*
              - init:*

        retrigger:
            remark: Item to retrigger the rule set evaluation
            type: bool
            visu_acl: rw
            enforce_updates: True
            on_update: ..rules = True

        settings:
            remark: Use these settings for your condition values
            type: foo
            eval: sh..suspendduration(sh..suspendduration(), "Init", "Start")
            crontab: init = True

            suspendduration:
                remark: duration of suspend mode in minutes (gets converted automatically)
                type: num
                visu_acl: rw
                cache: True
                initial_value: 60
                on_change: .seconds = value * 60 if not sh..self.property.last_change_by == "On_Change:{}".format(sh..seconds.property.path) else None
                on_update: .seconds = value * 60 if "Init" in sh..self.property.last_update_by else None

                duration_format:
                    remark: Can be used for the clock.countdown widget
                    type: str
                    cache: True
                    visu_acl: ro
                    eval: "'{}d {}h {}i {}s'.format(int(sh...seconds()//86400), int((sh...seconds()%86400)//3600), int((sh...seconds()%3600)//60), round((sh...seconds()%3600)%60))"
                    eval_trigger:
                      - ..seconds
                      - ..

                seconds:
                    remark: duration of suspend mode in seconds (gets converted automatically)
                    type: num
                    visu_acl: rw
                    cache: True
                    on_change: .. = value / 60 if not sh..self.property.last_change_by in [ "On_Change:{}".format(sh....property.path), "On_Update:{}".format(sh....property.path)] else None

            suspend_active:
                remark: Use this to (de)activate suspend mode in general
                type: bool
                visu_acl: rw
                cache: True
                initial_value: True

            settings_edited:
                type: bool
                name: settings editiert
                eval_trigger: ...settings.*
                eval: not sh..self()
                on_update: ...retrigger = True if sh..self.property.prev_update_age > 0.1 else None

        rules:
            se_item_suspend: ..suspend
            se_item_suspend_visu: ..suspend.visu
            se_item_suspend_end: ..suspend_end.date_time
            se_item_suspend_start: ..suspend_start.date_time
            se_item_suspend_active: ..settings.suspend_active
            se_suspend_time: item:..settings.suspendduration.seconds

            eval_trigger:
                - ..manuell

            suspend:
                name: ausgesetzt

                on_enter:
                    se_action_suspend_visu:
                      - 'function: set'
                      - 'to: True'
                      - 'order: 2'

                on_enter_or_stay:
                    se_action_suspend:
                      - 'function: special'
                      - 'value: suspend:..suspend, ..manuell'
                      - 'repeat: True'
                      - 'order: 1'
                    se_action_suspend_end:
                      - 'function: set'
                      - "to: eval:se_eval.insert_suspend_time('..suspend', suspend_text='%Y-%m-%d %H:%M:%S.%f%z')"
                      - 'repeat: True'
                      - 'order: 3'
                    se_action_suspend_start:
                      - 'function: set'
                      - "to: eval:str(shtime.now())"
                      - 'repeat: True'
                      - 'conditionset: (.*)enter_manuell'
                      - 'order: 4'
                    se_action_retrigger:
                      - 'function: special'
                      - 'value: retrigger:..retrigger'
                      - 'delay: var:item.suspend_remaining'
                      - 'repeat: True'
                      - 'order: 5'

                on_leave:
                    se_action_suspend:
                      - 'function: set'
                      - 'to: False'
                      - 'order: 2'
                    se_action_suspend_visu:
                      - 'function: set'
                      - 'to: False'
                      - 'order: 3'
                    se_action_suspend_end:
                      - 'function: set'
                      - 'to:  '
                      - 'order: 4'
                    se_action_suspend_start:
                      - 'function: set'
                      - 'to:  '
                      - 'order: 5'
                      - 'delay: 1'

                enter_manuell:
                    se_value_trigger_source: eval:se_eval.get_relative_itemproperty('..manuell', 'path')
                    se_value_suspend_active: True

                enter_stay:
                    se_value_laststate: var:current.state_id
                    se_agemax_suspend: var:item.suspend_time
                    se_value_suspend: True
                    se_value_suspend_active: True

    state_suspend_dynamic:
        name: Zustandsvorlage für manuelles Aussetzen mit dynamischen Parametern

        suspend:
            type: bool
            knx_dpt: 1
            visu_acl: rw
            cache: True

            visu:
                type: bool
                knx_dpt: 1
                visu_acl: rw
                cache: True

        suspend_end:
            type: str
            visu_acl: ro
            eval: "'' if not any(char.isdigit() for char in sh..self.date_time()) else sh..self.date_time().split(' ')[1].split('.')[0]"
            eval_trigger: .date_time
            crontab: init

            date_time:
                type: str
                visu_acl: ro
                cache: True

            unix_timestamp:
                type: num
                visu_acl: ro
                eval: "0 if not any(char.isdigit() for char in sh...date_time()) else  sh.tools.dt2ts(shtime.datetime_transform(sh...date_time())) * 1000"
                eval_trigger: ..date_time
                crontab: init

        suspend_start:
            type: str
            visu_acl: ro
            eval: "'' if not any(char.isdigit() for char in sh..self.date_time()) else sh..self.date_time().split(' ')[1].split('.')[0]"
            eval_trigger: .date_time
            crontab: init

            date_time:
                type: str
                visu_acl: ro
                cache: True

            unix_timestamp:
                remark: Can be used for the clock.countdown widget
                type: num
                visu_acl: ro
                eval: "0 if not any(char.isdigit() for char in sh...date_time()) else  sh.tools.dt2ts(shtime.datetime_transform(sh...date_time())) * 1000"
                eval_trigger: ..date_time
                crontab: init

        manuell:
            type: bool
            name: manuell
            se_manual_invert: True
            remark: Adapt the se_manual_exclude the way you need it
            #se_manual_include: KNX:* Force manual mode based on source
            se_manual_exclude:
              - database:*
              - init:*

        retrigger:
            remark: Item to retrigger the rule set evaluation
            type: bool
            visu_acl: rw
            enforce_updates: True
            on_update: ..rules = True

        settings:
            remark: Use these settings for your condition values
            type: foo
            eval: (sh..suspendduration(sh..suspendduration(), "Init", "Start"), sh..suspendvariant.suspendduration0(sh..suspendduration(), "Init", "Start"), sh..suspendvariant.suspendduration1(sh..suspendvariant.suspendduration1(), "Init", "Start"), sh..suspendvariant.suspendduration2(sh..suspendvariant.suspendduration2(), "Init", "Start"))
            crontab: init = True

            suspendvariant:
                remark: number between 0 and 2 to define which suspendduration should be used
                type: num
                visu_acl: rw
                cache: True
                initial_value: 0

                suspendduration0:
                    remark: gets automatically updated from settings.suspendduration as this is the default item for the suspendduration
                    type: num
                    visu_acl: rw
                    cache: True
                    on_change: .seconds = value * 60 if not sh..self.property.last_change_by == "On_Change:{}".format(sh..seconds.property.path) else None
                    on_update: .seconds = value * 60 if "Init" in sh..self.property.last_update_by else None
                    eval: sh....suspendduration()
                    eval_trigger: ...suspendduration

                    duration_format:
                        remark: Can be used for the clock.countdown widget
                        type: str
                        cache: True
                        visu_acl: ro
                        eval: "'{}d {}h {}i {}s'.format(int(sh...seconds()//86400), int((sh...seconds()%86400)//3600), int((sh...seconds()%3600)//60), round((sh...seconds()%3600)%60))"
                        eval_trigger:
                          - ..seconds
                          - ..

                    seconds:
                        remark: duration of suspend mode in seconds (gets converted automatically)
                        type: num
                        visu_acl: rw
                        cache: True
                        on_change: .. = value / 60 if not sh..self.property.last_change_by in [ "On_Change:{}".format(sh....property.path), "On_Update:{}".format(sh....property.path)] else None

                suspendduration1:
                    remark: duration of suspend mode in minutes (gets converted automatically)
                    type: num
                    visu_acl: rw
                    cache: True
                    initial_value: 60
                    on_change: .seconds = value * 60 if not sh..self.property.last_change_by == "On_Change:{}".format(sh..seconds.property.path) else None
                    on_update: .seconds = value * 60 if "Init" in sh..self.property.last_update_by else None

                    duration_format:
                        remark: Can be used for the clock.countdown widget
                        type: str
                        cache: True
                        visu_acl: ro
                        eval: "'{}d {}h {}i {}s'.format(int(sh...seconds()//86400), int((sh...seconds()%86400)//3600), int((sh...seconds()%3600)//60), round((sh...seconds()%3600)%60))"
                        eval_trigger:
                          - ..seconds
                          - ..

                    seconds:
                        remark: duration of suspend mode in seconds (gets converted automatically)
                        type: num
                        visu_acl: rw
                        cache: True
                        on_change: .. = value / 60 if not sh..self.property.last_change_by in [ "On_Change:{}".format(sh....property.path), "On_Update:{}".format(sh....property.path)] else None

                suspendduration2:
                    remark: duration of suspend mode in minutes (gets converted automatically)
                    type: num
                    visu_acl: rw
                    cache: True
                    initial_value: 60
                    on_change: .seconds = value * 60 if not sh..self.property.last_change_by == "On_Change:{}".format(sh..seconds.property.path) else None
                    on_update: .seconds = value * 60 if "Init" in sh..self.property.last_update_by else None

                    duration_format:
                        remark: Can be used for the clock.countdown widget
                        type: str
                        cache: True
                        visu_acl: ro
                        eval: "'{}d {}h {}i {}s'.format(int(sh...seconds()//86400), int((sh...seconds()%86400)//3600), int((sh...seconds()%3600)//60), round((sh...seconds()%3600)%60))"
                        eval_trigger:
                          - ..seconds
                          - ..

                    seconds:
                        remark: duration of suspend mode in seconds (gets converted automatically)
                        type: num
                        visu_acl: rw
                        cache: True
                        on_change: .. = value / 60 if not sh..self.property.last_change_by in [ "On_Change:{}".format(sh....property.path), "On_Update:{}".format(sh....property.path)] else None

                additionaluse0:
                    remark: set this value to a struct or (relative) state that should be added to the condition sets if suspendvariant is 0
                    type: str
                    visu_acl: rw
                    cache: True
                    initial_value: 'struct:stateengine.state_standard.rules.standard'

                additionaluse1:
                    remark: set this value to a struct or (relative) state that should be added to the condition sets if suspendvariant is 1
                    type: str
                    visu_acl: rw
                    cache: True
                    initial_value: ''

                additionaluse2:
                    remark: set this value to a struct or (relative) state that should be added to the condition sets if suspendvariant is 2
                    type: str
                    visu_acl: rw
                    cache: True
                    initial_value: ''

            suspendduration:
                remark: duration of suspend mode in minutes (gets converted automatically)
                type: num
                visu_acl: rw
                cache: True
                initial_value: 60
                on_change: .seconds = value * 60 if not sh..self.property.last_change_by == "On_Change:{}".format(sh..seconds.property.path) else None
                on_update: .seconds = value * 60 if "Init" in sh..self.property.last_update_by else None

                duration_format:
                    remark: Can be used for the clock.countdown widget
                    type: str
                    cache: True
                    visu_acl: ro
                    eval: "'{}d {}h {}i {}s'.format(int(sh...seconds()//86400), int((sh...seconds()%86400)//3600), int((sh...seconds()%3600)//60), round((sh...seconds()%3600)%60))"
                    eval_trigger:
                      - ..seconds
                      - ..

                seconds:
                    remark: duration of suspend mode in seconds (gets converted automatically)
                    type: num
                    visu_acl: rw
                    cache: True
                    on_change: .. = value / 60 if not sh..self.property.last_change_by in [ "On_Change:{}".format(sh....property.path), "On_Update:{}".format(sh....property.path)] else None

            suspend_active:
                remark: Use this to (de)activate suspend mode in general
                type: bool
                visu_acl: rw
                cache: True
                initial_value: True

            settings_edited:
                type: bool
                name: settings editiert
                eval_trigger: ...settings.*
                eval: not sh..self()
                on_update: ...retrigger = True if sh..self.property.prev_update_age > 0.1 else None

        rules:
            se_item_suspend: ..suspend
            se_item_suspend_visu: ..suspend.visu
            se_item_suspend_end: ..suspend_end.date_time
            se_item_suspend_start: ..suspend_start.date_time
            se_item_suspend_active: ..settings.suspend_active
            se_item_suspendvariant: ..settings.suspendvariant
            se_suspend_time: eval:se_eval.get_relative_itemvalue('..settings.suspendvariant.suspendduration{}.seconds'.format(max(0, min(se_eval.get_relative_itemvalue('..settings.suspendvariant'), 2))))

            eval_trigger:
                - ..manuell

            suspend:
                name: ausgesetzt
                se_use: eval:se_eval.get_relative_itemvalue('..settings.suspendvariant.additionaluse{}'.format(max(0, min(se_eval.get_relative_itemvalue('..settings.suspendvariant'), 2))))

                on_enter:
                    se_action_suspend_visu:
                      - 'function: set'
                      - 'to: True'
                      - 'order: 2'

                on_enter_or_stay:
                    se_action_suspend:
                      - 'function: special'
                      - 'value: suspend:..suspend, ..manuell'
                      - 'repeat: True'
                      - 'order: 1'
                    se_action_suspend_end:
                      - 'function: set'
                      - "to: eval:se_eval.insert_suspend_time('..suspend', suspend_text='%Y-%m-%d %H:%M:%S.%f%z')"
                      - 'repeat: True'
                      - 'order: 3'
                    se_action_suspend_start:
                      - 'function: set'
                      - "to: eval:str(shtime.now())"
                      - 'repeat: True'
                      - 'conditionset: (.*)enter_manuell'
                      - 'order: 4'
                    se_action_retrigger:
                      - 'function: special'
                      - 'value: retrigger:..retrigger'
                      - 'delay: var:item.suspend_remaining'
                      - 'repeat: True'
                      - 'order: 5'

                on_leave:
                    se_action_suspendvariant:
                      - 'function: set'
                      - 'to: eval:se_eval.get_relative_itemproperty("..settings.suspendvariant", "last_value")'
                      - 'order: 1'
                    se_action_suspend:
                      - 'function: set'
                      - 'to: False'
                      - 'order: 2'
                    se_action_suspend_visu:
                      - 'function: set'
                      - 'to: False'
                      - 'order: 3'
                    se_action_suspend_end:
                      - 'function: set'
                      - 'to:  '
                      - 'order: 4'
                    se_action_suspend_start:
                      - 'function: set'
                      - 'to:  '
                      - 'order: 5'
                      - 'delay: 1'

                enter_manuell:
                    se_value_trigger_source: eval:se_eval.get_relative_itemproperty('..manuell', 'path')
                    se_value_suspend_active: True

                enter_stay:
                    se_value_laststate: var:current.state_id
                    se_agemax_suspend: var:item.suspend_time
                    se_value_suspend: True
                    se_value_suspend_active: True

    state_standard:
        name: leerer Zustand (z.B. Standard)
        rules:
            standard:
                name: standard

                enter_manuell:
                    type: foo

    state_release:
        name: Zustandsvorlage für Deaktivieren von Suspend und Lock und erneutes Evaluieren der Regeln

        release:
            type: bool
            knx_dpt: 1
            visu_acl: rw
            enforce_updates: True

        suspend:
            type: bool
            knx_dpt: 1
            visu_acl: rw
            cache: True

            visu:
                type: bool
                knx_dpt: 1
                visu_acl: rw
                cache: True

        suspend_end:
            type: str
            visu_acl: ro
            eval: "'' if not any(char.isdigit() for char in sh..self.date_time()) else sh..self.date_time().split(' ')[1].split('.')[0]"
            eval_trigger: .date_time
            crontab: init

            date_time:
                type: str
                visu_acl: ro
                cache: True

            unix_timestamp:
                type: num
                visu_acl: ro
                eval: "0 if not any(char.isdigit() for char in sh...date_time()) else  sh.tools.dt2ts(shtime.datetime_transform(sh...date_time())) * 1000"
                eval_trigger: ..date_time
                crontab: init

        suspend_start:
            type: str
            visu_acl: ro
            eval: "'' if not any(char.isdigit() for char in sh..self.date_time()) else sh..self.date_time().split(' ')[1].split('.')[0]"
            eval_trigger: .date_time
            crontab: init

            date_time:
                type: str
                visu_acl: ro
                cache: True

            unix_timestamp:
                remark: Can be used for the clock.countdown widget
                type: num
                visu_acl: ro
                eval: "0 if not any(char.isdigit() for char in sh...date_time()) else  sh.tools.dt2ts(shtime.datetime_transform(sh...date_time())) * 1000"
                eval_trigger: ..date_time
                crontab: init

        rules:
            se_item_lock: ..lock
            se_item_suspend: ..suspend
            se_item_suspend_visu: ..suspend.visu
            se_item_release: ..release
            se_item_suspend_end: ..suspend_end
            se_item_suspend_start: ..suspend_start
            eval_trigger:
                - ..release

            release:
                name: release

                on_enter:
                    se_action_suspend:
                      - 'function: set'
                      - 'to: False'
                      - 'order: 1'
                    se_action_suspend_visu:
                      - 'function: set'
                      - 'to: False'
                      - 'order: 2'
                    se_action_lock:
                      - 'function: set'
                      - 'to: False'
                      - 'order: 3'
                    se_action_suspend_start:
                      - 'function: set'
                      - 'to: '
                      - 'order: 4'
                    se_action_release:
                      - 'function: set'
                      - 'to: False'
                      - 'order: 5'
                    se_action_retrigger:
                      - 'function: special'
                      - 'value: retrigger:..retrigger'
                      - 'repeat: True'
                      - 'order: 6'

                enter:
                    se_value_release: True

item_attribute_prefixes:
    # Definition of item attributes that only have a common prefix (enter 'item_attribute_prefixes: NONE' or ommit this section, if section should be empty)
    # NOTE: This section should only be used, if really nessesary (e.g. for the stateengine plugin)
    se_item_:
        type: foo
        description:
            de: 'Definiert das Item, das in einem konkreten Zustand evaluiert oder geändert werden soll'
            en: 'Definition of an item that should be evaluated or changed in a specific state'

    se_eval_:
        type: foo
        description:
            de: 'Wie se_item, allerdings wird anstatt des konkreten Items das Item durch einen eval Ausdruck bestimmt'
            en: 'Like se_item but instead of a specific item the item gets defined by an eval expression'

    se_mindelta_:
        type: foo
        description:
            de: 'Definiert um welchen Wert sich das Item mindestens geändert haben muss, um neu gesetzt zu werden'
            en: 'Definition of a threshold the item has to surpass to be newly set'

    se_min_:
        type: foo
        description:
            de: 'Bedingung: Der Wert eines Items muss mindestens so hoch wie durch se_min angegeben sein'
            en: 'Condition: The value of the item has to be at least as high as defined by se_min'

    se_max_:
        type: foo
        description:
            de: 'Bedingung: Der Wert eines Items muss niedriger als der durch se_max angegebene Wert sein'
            en: 'Condition: The value of the item has to be lower than defined by se_max'

    se_value_:
        description:
            de: 'Bedingung: Das Item muss exakt dem durch se_value angegebenem Wert entsprechen'
            en: 'Condition: The item has to have the exact same value as defined by se_value'

    se_negate_:
        type: bool
        description:
            de: 'Bedingung: Invertieren eines zuvor (mittels min, max oder value) definierten Bedingungswertes'
            en: 'Condition: Invert a condition value previously defined (by min, max or value)'

    se_agemin_:
        type: foo
        description:
            de: 'Bedingung: Mindestalter des Items (äquivalent zu se_minage)'
            en: 'Condition: Minimum age of an item (same as se_minage)'

    se_agemax_:
        type: foo
        description:
            de: 'Bedingung: Maximalalter des Items (äquivalent zu se_maxage)'
            en: 'Condition: Maximum age of an item (same as se_maxage)'

    se_minage_:
        type: foo
        description:
            de: 'Bedingung: Mindestalter des Items (äquivalent zu se_agemin)'
            en: 'Condition: Minimum age of an item (same as se_agemin)'

    se_maxage_:
        type: foo
        description:
            de: 'Bedingung: Maximalalter des Items (äquivalent zu se_agemax)'
            en: 'Condition: Maximum age of an item (same as se_agemax)'

    se_agenegate_:
        type: bool
        description:
            de: 'Bedingung: Invertieren des zuvor definierten Alterswerts'
            en: 'Condition: Invert a previously defined age value'

    se_changedby_:
        type: list
        description:
            de: 'Bedingung: Item wurde geändert durch..'
            en: 'Condition: Item was changed by..'

    se_changedbynegate_:
        type: bool
        description:
            de: 'Bedingung: Invertieren des zuvor definierten changedby Werts'
            en: 'Condition: Invert a previously defined changedby value'

    se_updatedby_:
        type: list
        description:
            de: 'Bedingung: Item wurde aktualisiert durch..'
            en: 'Condition: Item was updated by..'

    se_updatedbynegate_:
        type: bool
        description:
            de: 'Bedingung: Invertieren des zuvor definierten updatedby Werts'
            en: 'Condition: Invert a previously defined updatedby value'

    se_action_:
        type: list
        description:
            de: 'Definiert eine Aktion wie Setzen von Items, Ausführen von Logiken, etc.'
            en: 'Definition of an action like setting an item, running logics, etc.'

    se_special_:
        type: str
        description:
            de: 'Sonderaktion wie Suspend oder Retrigger'
            en: 'Special action like suspend or retrigger'

    se_set_:
        description:
            de: 'Setzen eines Items auf einen bestimmten Wert (veraltet - Nutze stattdessen se_action)'
            en: 'Setting an item to a specific value (deprecated - use se_action instead)'

    se_force_:
        description:
            de: 'Setzen eines Items auf einen bestimmten Wert, egal ob sich der Wert geändert hat oder nicht (veraltet - Nutze stattdessen se_action)'
            en: 'Setting an item to a specific value no matter whether the value has changed or not (deprecated - use se_action instead)'

    se_run_:
        type: str
        description:
            de: 'Ausführen eines eval Ausdrucks (veraltet - Nutze stattdessen se_action)'
            en: 'Running an eval expression (deprecated - use se_action instead)'

    se_trigger_:
        type: str
        description:
            de: 'Ausführen einer Logik (veraltet - Nutze stattdessen se_action)'
            en: 'Running a logic (deprecated - use se_action instead)'

    se_byattr_:
        type: str
        description:
            de: 'Setzen aller Items mit dem entsprechend angegebenen Attribut (veraltet - Nutze stattdessen se_action)'
            en: 'Setting all items having the respective attribute (deprecated - use se_action instead)'

    se_delay_:
        type: foo
        description:
            de: 'Verzögern einer Aktion (veraltet - Nutze stattdessen se_action)'
            en: 'Delaying an action (deprecated - use se_action instead)'

    se_repeat_:
        type: bool
        description:
            de: 'Definiert, ob eine Aktion beim erneuten Eintritt in den gleichen Status wiederholt werden soll oder nicht (veraltet - Nutze stattdessen se_action)'
            en: 'Definition wether an action should be repeated or not when reentering the same state (deprecated - use se_action instead)'

    se_order_:
        type: int
        description:
            de: 'Definiert die Reihenfolge einer Aktion (veraltet - Nutze stattdessen se_action)'
            en: 'Definition of the running order of an action (deprecated - use se_action instead)'

    se_manual_:
        description:
            de: 'Diverse Funktion für den Suspendmodus wie include, exclude, invert, logitem.'
            en: 'Some functions relevant for the suspend mode like include, exclude, invert, logitem.'

    se_template_:
        type: str
        description:
            de: 'Definiert eine Vorlage, auf die per template:<name> zurückgegriffen werden kann.'
            en: 'Definition of a template that can be referenced by template:<name>.'

plugin_functions: NONE
    # Definition of plugin functions defined by this plugin (enter 'plugin_functions: NONE', if section should be empty)

logic_parameters: NONE
    # Definition of logic parameters defined by this plugin (enter 'logic_parameters: NONE', if section should be empty)<|MERGE_RESOLUTION|>--- conflicted
+++ resolved
@@ -475,8 +475,6 @@
                 se_use. The templates that should be used can even be dynamically changed during runtime
                 by using the **eval:** declaration in front of a valid eval expression
                 '
-<<<<<<< HEAD
-=======
 
     se_released_by:
         type: list(str)
@@ -488,7 +486,6 @@
                 '
             en: '
                 '
->>>>>>> 6199b288
 
 item_structs:
     # Definition of item-structure templates for this plugin (enter 'item_structs: NONE', if section should be empty)
