--- conflicted
+++ resolved
@@ -5,7 +5,6 @@
     description:
         de: 'Ermöglicht die Verwendung von Kalendern (ICS)'
         en: 'Provide access to calendars based on ics files'
-<<<<<<< HEAD
     description_long:
         de: 'Ermöglicht die Verwendung von Kalendern (ICS)\n
             Es können sowohl Dateien als auch Onlinefeeds eingebunden werden.
@@ -13,8 +12,7 @@
         en: 'Allows using of calendars (ICS)\n
             You can use offline files and online feeds.
             '
-=======
->>>>>>> 6b25463b
+
     maintainer: cmalo (mknx)
     tester: onkelandy
     state: ready
@@ -67,7 +65,6 @@
     ical_calendar:
         type: str
         description:
-<<<<<<< HEAD
             de: "Dieses Attribut konfiguriert eine Verbindung zwischen Item und entsprechendem Kalender."
             en: "This configures a connection between the item and the given calendar."
         description_long:
@@ -83,14 +80,6 @@
             \n
             The update interval for the item updates is currently at one minute, which means each minute it will be checked if an event is taking place and
             the items will be updated."
-=======
-            de: "Erstellt eine Verbindung zwischen einem Item und einem Kalender. Es kann eine Kalender URI oder ein Alias \
-                angegeben werden (urlaub, privat). Der konfigurierte Kalender wird automatisch hinzugefügt zum internen \
-                Zwischenspeicher und automatisch aktualisiert."
-            en: "Configures a connection between the item and the given calendar. You can specify the calendar URI or \
-                the calendar alias (holiday, private). The configured calendar will automatically be added to the \
-                internal calendar cache and will automatically be updated.
->>>>>>> 6b25463b
 
 plugin_functions:
     # Definition of function interface of the plugin
@@ -125,7 +114,6 @@
                     de: 'wieviele zusätzliche Tage analysiert werden sollen.'
                     en: 'how many additional days should the analysed.'
 
-<<<<<<< HEAD
             offset:
                 type: int
                 default: 0
@@ -146,16 +134,8 @@
                 description:
                     de: 'Bestimmt, ob eine https URL per SSL verifiziert werden soll oder nicht.'
                     en: 'Defines if a https URL should be verified via SSL or not.'
-=======
-plugin_functions: NONE
-# Definition of plugin functions defined by this plugin
->>>>>>> 6b25463b
 
 logic_parameters: NONE
 # Definition of logic parameters defined by this plugin
 
-<<<<<<< HEAD
-item_structs: NONE
-=======
-item_structs: NONE
->>>>>>> 6b25463b
+item_structs: NONE