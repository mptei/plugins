# Metadata for the Smart-Plugin
plugin:
    # Global plugin attributes
    type: web                      # plugin type (gateway, interface, protocol, system, web)
    description:
        de: 'Ermöglicht die Verwendung von Kalendern (ICS)'
        en: 'Allows using of calendars (ICS)'
    description_long:
        de: 'Ermöglicht die Verwendung von Kalendern (ICS)\n
            Es können sowohl Dateien als auch Onlinefeeds eingebunden werden.
            '
        en: 'Allows using of calendars (ICS)\n
            You can use offline files and online feeds.
            '
    maintainer: cmalo (mknx)
<<<<<<< HEAD
    tester: ohinckel, onkelandy
    keywords: calendar ical ics
=======
    tester: ohinckel
    state: ready
#    keywords: iot xyz
#    documentation: https://github.com/smarthomeNG/smarthome/wiki/CLI-Plugin        # url of documentation (wiki) page
#    support: https://knx-user-forum.de/forum/supportforen/smarthome-py
>>>>>>> 6673347c

    version: 1.3.1                 # Plugin version
    sh_minversion: 1.3             # minimum shNG version to use this plugin
#    sh_maxversion:                 # maximum shNG version to use this plugin (leave empty if latest)
    multi_instance: False          # plugin supports multi instance
    classname: iCal                # class containing the plugin

parameters:
<<<<<<< HEAD
    # Definition of parameters to be configured in etc/plugin.yaml
=======
# Definition of parameters to be configured in etc/plugin.yaml
>>>>>>> 6673347c
    cycle:
        type: int
        default: 3600
        description:
<<<<<<< HEAD
            de: "Definiert in Sekunden das Intervall, in dem der Kalender aktualisert werden soll."
            en: "Specifies the interval in seconds to update the calendars."

    calendars:
        type: list(str)
        description:
            de: "Liste von Kalendern die automatisch aktualisiert und via `sh.ical()` Funktion abgerufen werden kann."
            en: "list of calendars to automatically keep up to date and provided via `sh.ical()` function."
        description_long:
            de: "Liste von Kalendern die automatisch aktualisiert und via `sh.ical()` Funktion abgerufen werden kann. Konfiguriert optional einen Alias und die URI des Kalenders, die sowohl auf ein lokales File als auch einen Onlinefeed mit `http://` verweisen kann.\n
            Beispiel: holidays:http://cal.server/holidays.ical"
            en: "list of calendars to automatically keep up to date and provided via `sh.ical()` function. Configures an alias (optional) and the URI of calendar, which can be a local file or a remote file when starting with `http://`.\n
            Example: holidays:http://cal.server/holidays.ical"

item_attributes:
    # Definition of item attributes defined by this plugin
    ical_calendar:
        type: str
        description:
            de: "Dieses Attribut konfiguriert eine Verbindung zwischen Item und entsprechendem Kalender."
            en: "This configures a connection between the item and the given calendar."
        description_long:
            de: "Dieses Attribut konfiguriert eine Verbindung zwischen Item und entsprechendem Kalender, der entweder als URI oder als Kalender Alias (im etc/plugin.yaml definiert) angegeben wird. Der konfigurierte Kalender wird automatisch zum internen Kalender-Zwischenspeicher hinzugefügt und aktualisiert.\n
            \n
            Das Item wird auf Wahr gesetzt, sobald ein Event im Moment stattfindet. Ansonsten ist es falsch.\n
            \n
            Das Aktualisierungsintervall ist derzeit auf eine Minute festgelegt. Das beduetet, jede Minute wird der Kalender auf Events geprüft und das Item bei Bedarf aud Wahr geschaltet.
            "
            en: "This configures a connection between the item and the given calendar. You can specify the calendar URI or the calendar alias (as defined in the etc/plugin.yaml). The configured calendar will automatically be added to the internal calendar cache and will automatically be updated.\n
            \n
            When configured, each time an event is taken place at the moment, the item will be set to true or if not, to false.\n
            \n
            The update interval for the item updates is currently at one minute, which means each minute it will be checked if an event is taking place and
            the items will be updated."

plugin_functions:
    # Definition of function interface of the plugin
    ical:
        type: dict
        description:
            de: "Es wird ein dictionary mit einem datetime.date Objekt als Key und verschiedenen Detailwerten zurückgeliefert."
            en: "It returns a dictonary with a datetime.date object as key and an array with different detail values."
        description_long:
            de: "Es wird ein dictionary mit einem datetime.date Objekt als Key und folgenden Arraywerten zurückgeliefert:\n
            die Event Startzeit, die Event Endzeit, die Eventkategorie (z.B. privat), die Eventzusammenfassung (z.B. die Notizen)\n
            \n
            Wenn ein Kalender öfters verwendet werden soll, wird empfohlen, diesen in der etc/plugin.yaml zu konfigurieren.
            "
            en: "It returns a dictonary with a datetime.date object as key and an array including\n
            the event start time, the event end time, the event's class type (e.g. private calendar entry), the event's summary, i.e. content\n
            \n
            If you want to use a calendar more regularly it could be helpful to configure this calendar in the plugin configuration.
            "
        parameters:
            ics:
                type: str
                default: None
                description:
                    de: 'eine lokale Datei, eine mit http://  startende URL oder ein Kalender-Alias aus der Pluginkonfiguration'
                    en: 'specify a local file, a url starting with http:// or a calendar alias configured in the plugin configuration.'

            delta:
                type: int
                default: 1
                description:
                    de: 'wieviele zusätzliche Tage analysiert werden sollen.'
                    en: 'how many additional days should the analysed.'

            offset:
                type: int
                default: 0
                description:
                    de: 'wann der zu analysierende Zeitrahmen starten soll.'
                    en: 'when should the analysed timeframe start.'

            prio:
                type: int
                default: 1
                description:
                    de: 'Falls in einem Kalendereintrag Felder mehrfach vorkommen, kann hier bestimmt werden, das wievielte Feld priorisiert werden soll.'
                    en: 'If in one calendar entry a field is present multiple times you can define which occurence should be prioritized.'

            verify:
                type: bool
                default: True
                description:
                    de: 'Bestimmt, ob eine https URL per SSL verifiziert werden soll oder nicht.'
                    en: 'Defines if a https URL should be verified via SSL or not.'
=======
            de: "Zykluszeit in Sekunden"
            en: "Cycle time in seconds"
    calendars:
        type: list(str)
        description:
            de: "Liste der Kalenderdateien (Beispiele: private:http://example.com/private.ics, http://example.com/public.ics, holiday:http://example.com/holidays.ics)"
            en: "List of calender files (Examples: private:http://example.com/private.ics, http://example.com/public.ics, holiday:http://example.com/holidays.ics)"


item_attributes:
# Definition of item attributes defined by this plugin
    ical_calendar:
        type: str
        descripton:
            de: ""
            en: "Configures a connection between the item and the given calendar. You can specify the calendar URI or \
                the calendar alias (holiday, private). The configured calendar will automatically be added to the \
                internal calendar cache and will automatically be updated.

                When configured, each time an event is taken place at the moment, the item will be set to true or if \
                not, to false.

                The update interval for the item updates is currently at one minutes. Which means each minutes it \
                will be checked if an event is take place and the items will be updated."

plugin_functions:
# Definition of plugin functions defined by this plugin

logic_parameters: NONE
# Definition of logic parameters defined by this plugin
>>>>>>> 6673347c
<|MERGE_RESOLUTION|>--- conflicted
+++ resolved
@@ -13,16 +13,9 @@
             You can use offline files and online feeds.
             '
     maintainer: cmalo (mknx)
-<<<<<<< HEAD
     tester: ohinckel, onkelandy
     keywords: calendar ical ics
-=======
-    tester: ohinckel
     state: ready
-#    keywords: iot xyz
-#    documentation: https://github.com/smarthomeNG/smarthome/wiki/CLI-Plugin        # url of documentation (wiki) page
-#    support: https://knx-user-forum.de/forum/supportforen/smarthome-py
->>>>>>> 6673347c
 
     version: 1.3.1                 # Plugin version
     sh_minversion: 1.3             # minimum shNG version to use this plugin
@@ -31,16 +24,11 @@
     classname: iCal                # class containing the plugin
 
 parameters:
-<<<<<<< HEAD
     # Definition of parameters to be configured in etc/plugin.yaml
-=======
-# Definition of parameters to be configured in etc/plugin.yaml
->>>>>>> 6673347c
     cycle:
         type: int
         default: 3600
         description:
-<<<<<<< HEAD
             de: "Definiert in Sekunden das Intervall, in dem der Kalender aktualisert werden soll."
             en: "Specifies the interval in seconds to update the calendars."
 
@@ -129,35 +117,6 @@
                 description:
                     de: 'Bestimmt, ob eine https URL per SSL verifiziert werden soll oder nicht.'
                     en: 'Defines if a https URL should be verified via SSL or not.'
-=======
-            de: "Zykluszeit in Sekunden"
-            en: "Cycle time in seconds"
-    calendars:
-        type: list(str)
-        description:
-            de: "Liste der Kalenderdateien (Beispiele: private:http://example.com/private.ics, http://example.com/public.ics, holiday:http://example.com/holidays.ics)"
-            en: "List of calender files (Examples: private:http://example.com/private.ics, http://example.com/public.ics, holiday:http://example.com/holidays.ics)"
-
-
-item_attributes:
-# Definition of item attributes defined by this plugin
-    ical_calendar:
-        type: str
-        descripton:
-            de: ""
-            en: "Configures a connection between the item and the given calendar. You can specify the calendar URI or \
-                the calendar alias (holiday, private). The configured calendar will automatically be added to the \
-                internal calendar cache and will automatically be updated.
-
-                When configured, each time an event is taken place at the moment, the item will be set to true or if \
-                not, to false.
-
-                The update interval for the item updates is currently at one minutes. Which means each minutes it \
-                will be checked if an event is take place and the items will be updated."
-
-plugin_functions:
-# Definition of plugin functions defined by this plugin
 
 logic_parameters: NONE
-# Definition of logic parameters defined by this plugin
->>>>>>> 6673347c
+# Definition of logic parameters defined by this plugin