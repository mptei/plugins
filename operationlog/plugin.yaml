--- conflicted
+++ resolved
@@ -4,11 +4,7 @@
     type: system                  # plugin type (gateway, interface, protocol, system, web)
     description:                  # Alternative: description in multiple languages
         de: 'Implementierung seperater Logs'
-<<<<<<< HEAD
-        en: 'Implementation of seperate logs'
-=======
-        en: 'Implementation for additional logs'
->>>>>>> 199f8816
+        en: 'Implementation of additional logs'
     maintainer: '? (JanT112)'
     tester: Sandman60, onkelandy
 #    keywords: iot xyz
@@ -57,7 +53,7 @@
         description:
             de: 'Logt zusätzlich in den angegebenen Logger (z.B. "plugins.operationlog.logger")'
             en: 'Additionally log to the given logger (e.g. "plugins.operationlog.logger")'
-    
+
 item_attributes:
     # Definition of item attributes defined by this plugin
     olog:
