# darksky.net / forecast.io

#### Version 1.6

This plugins can be used retrieve weather information from darksky.net / forecast.io.

## Support
Support is provided trough the support thread within the smarthomeNG forum: [Neues Plugin: Wetterdaten via darksky.net / forecast.io](https://knx-user-forum.de/forum/supportforen/smarthome-py/1244744-neues-plugin-wetterdaten-via-darksky-net-forecast-io)


### Requirements

An api key from darksky is needed. It can be obtained free of charge from ```https://darksky.net/dev```.

The api key which is available free of charge allows up to 1000 calls a day. Keep this in mind if you want to change the update frequency using the **`cycle`** parameter.

## Configuration

### plugin.yaml

Use the plugin configuration to configure the darksky plugin.

You can configure multiple instances of the darksky plugin to collect data for multiple locations.

```yaml
# for etc/plugin.yaml configuration file:
weather_darksky:
    class_name: DarkSky
    class_path: plugins.darksky
    key: xxxxyyyyxxxxyyyy
    latitude: '48.04712'
    longitude: '11.81421'
    # lang: de
    # cycle: 600
    # instance: ...
```


### Example: items.yaml
Example configuration of an item-tree for the darksky plugin in yaml-format. For the meaning of some of the matchstrings
please directly consult https://darksky.net/dev/docs and/or use the struct definition darksky.weather.

```yaml

 ...:

darksky:

    latitude:
        type: num
        ds_matchstring: latitude

    longitude:
        type: num
        ds_matchstring: longitude

    timezone:
        type: str
        ds_matchstring: timezone

    currently:

        time:
            type: num
            ds_matchstring: currently/time

        summary:
            type: str
            ds_matchstring: currently/summary

        icon:
            type: str
            ds_matchstring: currently/icon

        nearestStormDistance:
            type: num
            ds_matchstring: currently/nearestStormDistance

        precipIntensity:
            type: num
            ds_matchstring: currently/precipIntensity

        precipIntensityError:
            type: num
            ds_matchstring: currently/precipIntensityError

        precipProbability:
            type: num
            ds_matchstring: currently/precipProbability

        precipType:
            type: str
            ds_matchstring: currently/precipType

        temperature:
            type: num
            ds_matchstring: currently/temperature

        apparenttemperature:
            type: num
            ds_matchstring: currently/apparentTemperature

        dewpoint:
            type: num
            ds_matchstring: currently/dewPoint

        humidity:
            type: num
            ds_matchstring: currently/humidity

        pressure:
            type: num
            ds_matchstring: currently/pressure

        windSpeed:
            type: num
            ds_matchstring: currently/windSpeed

        windGust:
            type: num
            ds_matchstring: currently/windGust

        windBearing:
            type: num
            ds_matchstring: currently/windBearing

        cloudCover:
            type: num
            ds_matchstring: currently/cloudCover

        uvIndex:
            type: num
            ds_matchstring: currently/uvIndex

        visibility:
            type: num
            ds_matchstring: currently/visibility

        ozone:
            type: num
            ds_matchstring: currently/ozone

    minutely:

        summary:
            type: str
            ds_matchstring: minutely/summary

        icon:
            type: str
            ds_matchstring: minutely/icon

        icon_visu:
            type: str
            ds_matchstring: minutely/icon_visu

    hourly:

        summary:
            type: str
            ds_matchstring: hourly/summary

        icon:
            type: str
            ds_matchstring: hourly/icon
<<<<<<< HEAD

=======
            
        # create item with icon representation for SmartVisu, won't show up in Plugin's Web Interface 
        icon_sv:
            type: str
            eval_trigger: ..icon
            eval: sh.weather_darksky.map_icon(sh...icon())
        
        data:
            type: list
            ds_matchstring: hourly/data
            cache: 'yes'
>>>>>>> 9f2e2d46

    daily:

        summary:
            type: str
            ds_matchstring: daily/summary

        icon:
            type: str
            ds_matchstring: daily/icon    


    alerts:

        list:
            type: list
            ds_matchstring: alerts

        string_detail:
            type: str
            ds_matchstring@home: alerts_string

    flags:

        sources:
            type: str
            ds_matchstring: flags/sources

        units:
            type: str
            ds_matchstring: flags/units

        nearest_station:
            type: num
            ds_matchstring: flags/nearest-station
```

### logic.yaml

No logic configuration implemented.

## Methods / Functions

No methods or functions are implemented.<|MERGE_RESOLUTION|>--- conflicted
+++ resolved
@@ -163,21 +163,6 @@
         icon:
             type: str
             ds_matchstring: hourly/icon
-<<<<<<< HEAD
-
-=======
-            
-        # create item with icon representation for SmartVisu, won't show up in Plugin's Web Interface 
-        icon_sv:
-            type: str
-            eval_trigger: ..icon
-            eval: sh.weather_darksky.map_icon(sh...icon())
-        
-        data:
-            type: list
-            ds_matchstring: hourly/data
-            cache: 'yes'
->>>>>>> 9f2e2d46
 
     daily:
 
