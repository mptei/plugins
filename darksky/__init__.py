--- conflicted
+++ resolved
@@ -33,11 +33,8 @@
 
 class DarkSky(SmartPlugin):
 
-<<<<<<< HEAD
+
     PLUGIN_VERSION = "1.6.0"
-=======
-    PLUGIN_VERSION = "1.5.0.3"
->>>>>>> 9f2e2d46
 
     _base_forecast_url = 'https://api.darksky.net/forecast/%s/%s,%s'
 
